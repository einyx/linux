--- conflicted
+++ resolved
@@ -850,7 +850,6 @@
 }
 
 static inline u64 tcp_clock_ms(void)
-<<<<<<< HEAD
 {
 	return div_u64(tcp_clock_ns(), NSEC_PER_MSEC);
 }
@@ -872,29 +871,6 @@
 
 static inline u32 tcp_time_stamp_ts(const struct tcp_sock *tp)
 {
-=======
-{
-	return div_u64(tcp_clock_ns(), NSEC_PER_MSEC);
-}
-
-/* TCP Timestamp included in TS option (RFC 1323) can either use ms
- * or usec resolution. Each socket carries a flag to select one or other
- * resolution, as the route attribute could change anytime.
- * Each flow must stick to initial resolution.
- */
-static inline u32 tcp_clock_ts(bool usec_ts)
-{
-	return usec_ts ? tcp_clock_us() : tcp_clock_ms();
-}
-
-static inline u32 tcp_time_stamp_ms(const struct tcp_sock *tp)
-{
-	return div_u64(tp->tcp_mstamp, USEC_PER_MSEC);
-}
-
-static inline u32 tcp_time_stamp_ts(const struct tcp_sock *tp)
-{
->>>>>>> 0c383648
 	if (tp->tcp_usec_ts)
 		return tp->tcp_mstamp;
 	return tcp_time_stamp_ms(tp);
@@ -1545,21 +1521,12 @@
 {
 	return __tcp_win_from_space(tcp_sk(sk)->scaling_ratio, space);
 }
-<<<<<<< HEAD
 
 /* inverse of __tcp_win_from_space() */
 static inline int __tcp_space_from_win(u8 scaling_ratio, int win)
 {
 	u64 val = (u64)win << TCP_RMEM_TO_WIN_SCALE;
 
-=======
-
-/* inverse of __tcp_win_from_space() */
-static inline int __tcp_space_from_win(u8 scaling_ratio, int win)
-{
-	u64 val = (u64)win << TCP_RMEM_TO_WIN_SCALE;
-
->>>>>>> 0c383648
 	do_div(val, scaling_ratio);
 	return val;
 }
@@ -1569,18 +1536,10 @@
 	return __tcp_space_from_win(tcp_sk(sk)->scaling_ratio, win);
 }
 
-<<<<<<< HEAD
-/* Assume a conservative default of 1200 bytes of payload per 4K page.
- * This may be adjusted later in tcp_measure_rcv_mss().
- */
-#define TCP_DEFAULT_SCALING_RATIO ((1200 << TCP_RMEM_TO_WIN_SCALE) / \
-				   SKB_TRUESIZE(4096))
-=======
 /* Assume a 50% default for skb->len/skb->truesize ratio.
  * This may be adjusted later in tcp_measure_rcv_mss().
  */
 #define TCP_DEFAULT_SCALING_RATIO (1 << (TCP_RMEM_TO_WIN_SCALE - 1))
->>>>>>> 0c383648
 
 static inline void tcp_scaling_ratio_init(struct sock *sk)
 {
