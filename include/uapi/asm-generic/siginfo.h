--- conflicted
+++ resolved
@@ -151,32 +151,6 @@
 #define si_arch		_sifields._sigsys._arch
 #endif
 
-<<<<<<< HEAD
-#ifdef __KERNEL__
-#define __SI_MASK	0xffff0000u
-#define __SI_KILL	(0 << 16)
-#define __SI_TIMER	(1 << 16)
-#define __SI_POLL	(2 << 16)
-#define __SI_FAULT	(3 << 16)
-#define __SI_CHLD	(4 << 16)
-#define __SI_RT		(5 << 16)
-#define __SI_MESGQ	(6 << 16)
-#define __SI_SYS	(7 << 16)
-#define __SI_CODE(T,N)	((T) | ((N) & 0xffff))
-#else /* __KERNEL__ */
-#define __SI_KILL	0
-#define __SI_TIMER	0
-#define __SI_POLL	0
-#define __SI_FAULT	0
-#define __SI_CHLD	0
-#define __SI_RT		0
-#define __SI_MESGQ	0
-#define __SI_SYS	0
-#define __SI_CODE(T,N)	(N)
-#endif /* __KERNEL__ */
-
-=======
->>>>>>> bb176f67
 /*
  * si_code values
  * Digital reserves positive values for kernel-generated signals.
