// SPDX-License-Identifier: GPL-2.0-only
/* Copyright (c) 2020 Facebook */

#include <linux/init.h>
#include <linux/namei.h>
#include <linux/pid_namespace.h>
#include <linux/fs.h>
#include <linux/fdtable.h>
#include <linux/filter.h>
#include <linux/btf_ids.h>

struct bpf_iter_seq_task_common {
	struct pid_namespace *ns;
};

struct bpf_iter_seq_task_info {
	/* The first field must be struct bpf_iter_seq_task_common.
	 * this is assumed by {init, fini}_seq_pidns() callback functions.
	 */
	struct bpf_iter_seq_task_common common;
	u32 tid;
};

static struct task_struct *task_seq_get_next(struct pid_namespace *ns,
					     u32 *tid,
					     bool skip_if_dup_files)
{
	struct task_struct *task = NULL;
	struct pid *pid;

	rcu_read_lock();
retry:
	pid = find_ge_pid(*tid, ns);
	if (pid) {
		*tid = pid_nr_ns(pid, ns);
		task = get_pid_task(pid, PIDTYPE_PID);
		if (!task) {
			++*tid;
			goto retry;
		} else if (skip_if_dup_files && !thread_group_leader(task) &&
			   task->files == task->group_leader->files) {
			put_task_struct(task);
			task = NULL;
			++*tid;
			goto retry;
		}
	}
	rcu_read_unlock();

	return task;
}

static void *task_seq_start(struct seq_file *seq, loff_t *pos)
{
	struct bpf_iter_seq_task_info *info = seq->private;
	struct task_struct *task;

	task = task_seq_get_next(info->common.ns, &info->tid, false);
	if (!task)
		return NULL;

	if (*pos == 0)
		++*pos;
	return task;
}

static void *task_seq_next(struct seq_file *seq, void *v, loff_t *pos)
{
	struct bpf_iter_seq_task_info *info = seq->private;
	struct task_struct *task;

	++*pos;
	++info->tid;
	put_task_struct((struct task_struct *)v);
	task = task_seq_get_next(info->common.ns, &info->tid, false);
	if (!task)
		return NULL;

	return task;
}

struct bpf_iter__task {
	__bpf_md_ptr(struct bpf_iter_meta *, meta);
	__bpf_md_ptr(struct task_struct *, task);
};

DEFINE_BPF_ITER_FUNC(task, struct bpf_iter_meta *meta, struct task_struct *task)

static int __task_seq_show(struct seq_file *seq, struct task_struct *task,
			   bool in_stop)
{
	struct bpf_iter_meta meta;
	struct bpf_iter__task ctx;
	struct bpf_prog *prog;

	meta.seq = seq;
	prog = bpf_iter_get_info(&meta, in_stop);
	if (!prog)
		return 0;

	meta.seq = seq;
	ctx.meta = &meta;
	ctx.task = task;
	return bpf_iter_run_prog(prog, &ctx);
}

static int task_seq_show(struct seq_file *seq, void *v)
{
	return __task_seq_show(seq, v, false);
}

static void task_seq_stop(struct seq_file *seq, void *v)
{
	if (!v)
		(void)__task_seq_show(seq, v, true);
	else
		put_task_struct((struct task_struct *)v);
}

static const struct seq_operations task_seq_ops = {
	.start	= task_seq_start,
	.next	= task_seq_next,
	.stop	= task_seq_stop,
	.show	= task_seq_show,
};

struct bpf_iter_seq_task_file_info {
	/* The first field must be struct bpf_iter_seq_task_common.
	 * this is assumed by {init, fini}_seq_pidns() callback functions.
	 */
	struct bpf_iter_seq_task_common common;
	struct task_struct *task;
	u32 tid;
	u32 fd;
};

static struct file *
task_file_seq_get_next(struct bpf_iter_seq_task_file_info *info)
{
	struct pid_namespace *ns = info->common.ns;
	u32 curr_tid = info->tid;
	struct task_struct *curr_task;
	unsigned int curr_fd = info->fd;

	/* If this function returns a non-NULL file object,
	 * it held a reference to the task/file.
	 * Otherwise, it does not hold any reference.
	 */
again:
	if (info->task) {
		curr_task = info->task;
		curr_fd = info->fd;
	} else {
<<<<<<< HEAD
		curr_task = task_seq_get_next(ns, &curr_tid, true);
		if (!curr_task) {
			info->task = NULL;
			return NULL;
		}

		/* set info->task and info->tid */
=======
                curr_task = task_seq_get_next(ns, &curr_tid, true);
                if (!curr_task) {
                        info->task = NULL;
                        info->tid = curr_tid;
                        return NULL;
                }

                /* set info->task and info->tid */
>>>>>>> 7505c06d
		info->task = curr_task;
		if (curr_tid == info->tid) {
			curr_fd = info->fd;
		} else {
			info->tid = curr_tid;
			curr_fd = 0;
		}
	}

	rcu_read_lock();
	for (;; curr_fd++) {
		struct file *f;
		f = task_lookup_next_fd_rcu(curr_task, &curr_fd);
		if (!f)
			break;
		if (!get_file_rcu(f))
			continue;

		/* set info->fd */
		info->fd = curr_fd;
		rcu_read_unlock();
		return f;
	}

	/* the current task is done, go to the next task */
	rcu_read_unlock();
	put_task_struct(curr_task);
	info->task = NULL;
	info->fd = 0;
	curr_tid = ++(info->tid);
	goto again;
}

static void *task_file_seq_start(struct seq_file *seq, loff_t *pos)
{
	struct bpf_iter_seq_task_file_info *info = seq->private;
	struct file *file;

	info->task = NULL;
	file = task_file_seq_get_next(info);
	if (file && *pos == 0)
		++*pos;

	return file;
}

static void *task_file_seq_next(struct seq_file *seq, void *v, loff_t *pos)
{
	struct bpf_iter_seq_task_file_info *info = seq->private;

	++*pos;
	++info->fd;
	fput((struct file *)v);
	return task_file_seq_get_next(info);
}

struct bpf_iter__task_file {
	__bpf_md_ptr(struct bpf_iter_meta *, meta);
	__bpf_md_ptr(struct task_struct *, task);
	u32 fd __aligned(8);
	__bpf_md_ptr(struct file *, file);
};

DEFINE_BPF_ITER_FUNC(task_file, struct bpf_iter_meta *meta,
		     struct task_struct *task, u32 fd,
		     struct file *file)

static int __task_file_seq_show(struct seq_file *seq, struct file *file,
				bool in_stop)
{
	struct bpf_iter_seq_task_file_info *info = seq->private;
	struct bpf_iter__task_file ctx;
	struct bpf_iter_meta meta;
	struct bpf_prog *prog;

	meta.seq = seq;
	prog = bpf_iter_get_info(&meta, in_stop);
	if (!prog)
		return 0;

	ctx.meta = &meta;
	ctx.task = info->task;
	ctx.fd = info->fd;
	ctx.file = file;
	return bpf_iter_run_prog(prog, &ctx);
}

static int task_file_seq_show(struct seq_file *seq, void *v)
{
	return __task_file_seq_show(seq, v, false);
}

static void task_file_seq_stop(struct seq_file *seq, void *v)
{
	struct bpf_iter_seq_task_file_info *info = seq->private;

	if (!v) {
		(void)__task_file_seq_show(seq, v, true);
	} else {
		fput((struct file *)v);
		put_task_struct(info->task);
		info->task = NULL;
	}
}

static int init_seq_pidns(void *priv_data, struct bpf_iter_aux_info *aux)
{
	struct bpf_iter_seq_task_common *common = priv_data;

	common->ns = get_pid_ns(task_active_pid_ns(current));
	return 0;
}

static void fini_seq_pidns(void *priv_data)
{
	struct bpf_iter_seq_task_common *common = priv_data;

	put_pid_ns(common->ns);
}

static const struct seq_operations task_file_seq_ops = {
	.start	= task_file_seq_start,
	.next	= task_file_seq_next,
	.stop	= task_file_seq_stop,
	.show	= task_file_seq_show,
};

BTF_ID_LIST(btf_task_file_ids)
BTF_ID(struct, task_struct)
BTF_ID(struct, file)

static const struct bpf_iter_seq_info task_seq_info = {
	.seq_ops		= &task_seq_ops,
	.init_seq_private	= init_seq_pidns,
	.fini_seq_private	= fini_seq_pidns,
	.seq_priv_size		= sizeof(struct bpf_iter_seq_task_info),
};

static struct bpf_iter_reg task_reg_info = {
	.target			= "task",
	.feature		= BPF_ITER_RESCHED,
	.ctx_arg_info_size	= 1,
	.ctx_arg_info		= {
		{ offsetof(struct bpf_iter__task, task),
		  PTR_TO_BTF_ID_OR_NULL },
	},
	.seq_info		= &task_seq_info,
};

static const struct bpf_iter_seq_info task_file_seq_info = {
	.seq_ops		= &task_file_seq_ops,
	.init_seq_private	= init_seq_pidns,
	.fini_seq_private	= fini_seq_pidns,
	.seq_priv_size		= sizeof(struct bpf_iter_seq_task_file_info),
};

static struct bpf_iter_reg task_file_reg_info = {
	.target			= "task_file",
	.feature		= BPF_ITER_RESCHED,
	.ctx_arg_info_size	= 2,
	.ctx_arg_info		= {
		{ offsetof(struct bpf_iter__task_file, task),
		  PTR_TO_BTF_ID_OR_NULL },
		{ offsetof(struct bpf_iter__task_file, file),
		  PTR_TO_BTF_ID_OR_NULL },
	},
	.seq_info		= &task_file_seq_info,
};

static int __init task_iter_init(void)
{
	int ret;

	task_reg_info.ctx_arg_info[0].btf_id = btf_task_file_ids[0];
	ret = bpf_iter_reg_target(&task_reg_info);
	if (ret)
		return ret;

	task_file_reg_info.ctx_arg_info[0].btf_id = btf_task_file_ids[0];
	task_file_reg_info.ctx_arg_info[1].btf_id = btf_task_file_ids[1];
	return bpf_iter_reg_target(&task_file_reg_info);
}
late_initcall(task_iter_init);<|MERGE_RESOLUTION|>--- conflicted
+++ resolved
@@ -151,15 +151,6 @@
 		curr_task = info->task;
 		curr_fd = info->fd;
 	} else {
-<<<<<<< HEAD
-		curr_task = task_seq_get_next(ns, &curr_tid, true);
-		if (!curr_task) {
-			info->task = NULL;
-			return NULL;
-		}
-
-		/* set info->task and info->tid */
-=======
                 curr_task = task_seq_get_next(ns, &curr_tid, true);
                 if (!curr_task) {
                         info->task = NULL;
@@ -168,7 +159,6 @@
                 }
 
                 /* set info->task and info->tid */
->>>>>>> 7505c06d
 		info->task = curr_task;
 		if (curr_tid == info->tid) {
 			curr_fd = info->fd;
