--- conflicted
+++ resolved
@@ -2647,13 +2647,6 @@
 
 		system-cache-controller@9200000 {
 			compatible = "qcom,sc8180x-llcc";
-<<<<<<< HEAD
-			reg = <0 0x09200000 0 0x50000>, <0 0x09280000 0 0x50000>,
-			      <0 0x09300000 0 0x50000>, <0 0x09380000 0 0x50000>,
-			      <0 0x09600000 0 0x50000>;
-			reg-names = "llcc0_base", "llcc1_base", "llcc2_base",
-				    "llcc3_base", "llcc_broadcast_base";
-=======
 			reg = <0 0x09200000 0 0x58000>, <0 0x09280000 0 0x58000>,
 			      <0 0x09300000 0 0x58000>, <0 0x09380000 0 0x58000>,
 			      <0 0x09400000 0 0x58000>, <0 0x09480000 0 0x58000>,
@@ -2662,7 +2655,6 @@
 			reg-names = "llcc0_base", "llcc1_base", "llcc2_base",
 				    "llcc3_base", "llcc4_base", "llcc5_base",
 				    "llcc6_base", "llcc7_base",  "llcc_broadcast_base";
->>>>>>> 0c383648
 			interrupts = <GIC_SPI 582 IRQ_TYPE_LEVEL_HIGH>;
 		};
 
