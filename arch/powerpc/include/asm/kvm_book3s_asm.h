--- conflicted
+++ resolved
@@ -111,11 +111,8 @@
 	struct kvm_vcpu *kvm_vcpu;
 	struct kvmppc_vcore *kvm_vcore;
 	void __iomem *xics_phys;
-<<<<<<< HEAD
-=======
 	void __iomem *xive_tima_phys;
 	void __iomem *xive_tima_virt;
->>>>>>> fb7dcf72
 	u32 saved_xirr;
 	u64 dabr;
 	u64 host_mmcr[7];	/* MMCR 0,1,A, SIAR, SDAR, MMCR2, SIER */
