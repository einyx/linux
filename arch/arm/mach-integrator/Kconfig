<<<<<<< HEAD
menuconfig ARCH_INTEGRATOR
	bool "ARM Ltd. Integrator family" if (ARCH_MULTI_V4T || ARCH_MULTI_V5 || ARCH_MULTI_V6)
=======
config ARCH_INTEGRATOR
	bool "ARM Ltd. Integrator family"
	depends on ARCH_MULTI_V4T || ARCH_MULTI_V5 || ARCH_MULTI_V6
>>>>>>> e3246542
	select ARM_AMBA
	select ARM_PATCH_PHYS_VIRT if MMU
	select AUTO_ZRELADDR
	select COMMON_CLK
	select COMMON_CLK_VERSATILE
	select GENERIC_CLOCKEVENTS
	select HAVE_TCM
	select ICST
	select MFD_SYSCON
	select MULTI_IRQ_HANDLER
	select PLAT_VERSATILE
	select POWER_RESET
	select POWER_RESET_VERSATILE
	select POWER_SUPPLY
	select SOC_INTEGRATOR_CM
	select SPARSE_IRQ
	select USE_OF
	select VERSATILE_FPGA_IRQ
	help
	  Support for ARM's Integrator platform.

if ARCH_INTEGRATOR

config ARCH_INTEGRATOR_AP
	bool "Support Integrator/AP and Integrator/PP2 platforms"
	select CLKSRC_MMIO
	select MIGHT_HAVE_PCI
	select SERIAL_AMBA_PL010 if TTY
	select SERIAL_AMBA_PL010_CONSOLE if TTY
	select SOC_BUS
	help
	  Include support for the ARM(R) Integrator/AP and
	  Integrator/PP2 platforms.

config INTEGRATOR_IMPD1
	bool "Include support for Integrator/IM-PD1"
	depends on ARCH_INTEGRATOR_AP
	select ARCH_REQUIRE_GPIOLIB
	select ARM_VIC
	select GPIO_PL061 if GPIOLIB
	help
	  The IM-PD1 is an add-on logic module for the Integrator which
	  allows ARM(R) Ltd PrimeCells to be developed and evaluated.
	  The IM-PD1 can be found on the Integrator/PP2 platform.

	  To compile this driver as a module, choose M here: the
	  module will be called impd1.

config INTEGRATOR_CM7TDMI
	bool "Integrator/CM7TDMI core module"
	depends on ARCH_INTEGRATOR_AP
	depends on ARCH_MULTI_V4 && !MMU
	select CPU_ARM7TDMI

config INTEGRATOR_CM720T
	bool "Integrator/CM720T core module"
	depends on ARCH_INTEGRATOR_AP
	depends on ARCH_MULTI_V4T
	select CPU_ARM720T

config INTEGRATOR_CM740T
	bool "Integrator/CM740T core module"
	depends on ARCH_INTEGRATOR_AP
	depends on ARCH_MULTI_V4T && !MMU
	select CPU_ARM740T

config INTEGRATOR_CM920T
	bool "Integrator/CM920T core module"
	depends on ARCH_INTEGRATOR_AP
	depends on ARCH_MULTI_V4T
	select CPU_ARM920T

config INTEGRATOR_CM922T_XA10
	bool "Integrator/CM922T-XA10 core module"
	depends on ARCH_MULTI_V4T
	depends on ARCH_INTEGRATOR_AP
	select CPU_ARM922T

config INTEGRATOR_CM926EJS
	bool "Integrator/CM926EJ-S core module"
	depends on ARCH_INTEGRATOR_AP
	depends on ARCH_MULTI_V5
	select CPU_ARM926T

config INTEGRATOR_CM940T
	bool "Integrator/CM940T core module"
	depends on ARCH_INTEGRATOR_AP
	depends on ARCH_MULTI_V4T && !MMU
	select CPU_ARM940T

config INTEGRATOR_CM946ES
	bool "Integrator/CM946E-S core module"
	depends on ARCH_INTEGRATOR_AP
	depends on ARCH_MULTI_V5 && !MMU
	select CPU_ARM946E

config INTEGRATOR_CM966ES
	bool "Integrator/CM966E-S core module"
	depends on ARCH_INTEGRATOR_AP
	depends on BROKEN # no kernel support

config INTEGRATOR_CM10200E_REV0
	bool "Integrator/CM10200E rev.0 core module"
	depends on ARCH_INTEGRATOR_AP && n
	depends on ARCH_MULTI_V5
	select CPU_ARM1020

config INTEGRATOR_CM10200E
	bool "Integrator/CM10200E core module"
	depends on ARCH_INTEGRATOR_AP && n
	depends on ARCH_MULTI_V5
	select CPU_ARM1020E

config INTEGRATOR_CM10220E
	bool "Integrator/CM10220E core module"
	depends on ARCH_INTEGRATOR_AP
	depends on ARCH_MULTI_V5
	select CPU_ARM1022

config INTEGRATOR_CM1026EJS
	bool "Integrator/CM1026EJ-S core module"
	depends on ARCH_INTEGRATOR_AP
	depends on ARCH_MULTI_V5
	select CPU_ARM1026

config INTEGRATOR_CM1136JFS
	bool "Integrator/CM1136JF-S core module"
	depends on ARCH_INTEGRATOR_AP
	depends on ARCH_MULTI_V6
	select CPU_V6

config ARCH_INTEGRATOR_CP
	bool "Support Integrator/CP platform"
	depends on (!MMU || ARCH_MULTI_V5 || ARCH_MULTI_V6)
	select ARM_TIMER_SP804
	select SERIAL_AMBA_PL011 if TTY
	select SERIAL_AMBA_PL011_CONSOLE if TTY
	select SOC_BUS
	help
	  Include support for the ARM(R) Integrator CP platform.

config INTEGRATOR_CT7T
	bool "Integrator/CT7TD (ARM7TDMI) core tile"
	depends on ARCH_INTEGRATOR_CP
	depends on ARCH_MULTI_V4T && !MMU
	select CPU_ARM7TDMI

config INTEGRATOR_CT926
	bool "Integrator/CT926 (ARM926EJ-S) core tile"
	depends on ARCH_INTEGRATOR_CP
	depends on ARCH_MULTI_V5
	select CPU_ARM926T

config INTEGRATOR_CTB36
	bool "Integrator/CTB36 (ARM1136JF-S) core tile"
	depends on ARCH_INTEGRATOR_CP
	depends on ARCH_MULTI_V6
	select CPU_V6

config ARCH_CINTEGRATOR
	depends on ARCH_INTEGRATOR_CP
	def_bool y

endif<|MERGE_RESOLUTION|>--- conflicted
+++ resolved
@@ -1,11 +1,6 @@
-<<<<<<< HEAD
 menuconfig ARCH_INTEGRATOR
-	bool "ARM Ltd. Integrator family" if (ARCH_MULTI_V4T || ARCH_MULTI_V5 || ARCH_MULTI_V6)
-=======
-config ARCH_INTEGRATOR
 	bool "ARM Ltd. Integrator family"
 	depends on ARCH_MULTI_V4T || ARCH_MULTI_V5 || ARCH_MULTI_V6
->>>>>>> e3246542
 	select ARM_AMBA
 	select ARM_PATCH_PHYS_VIRT if MMU
 	select AUTO_ZRELADDR
