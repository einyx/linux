/*
 * SAMSUNG EXYNOS5440 SoC device tree source
 *
 * Copyright (c) 2012 Samsung Electronics Co., Ltd.
 *		http://www.samsung.com
 *
 * This program is free software; you can redistribute it and/or modify
 * it under the terms of the GNU General Public License version 2 as
 * published by the Free Software Foundation.
*/

/include/ "skeleton.dtsi"

/ {
	compatible = "samsung,exynos5440";

	interrupt-parent = <&gic>;

	clock: clock-controller@0x160000 {
		compatible = "samsung,exynos5440-clock";
		reg = <0x160000 0x1000>;
		#clock-cells = <1>;
	};

	gic:interrupt-controller@2E0000 {
		compatible = "arm,cortex-a15-gic";
		#interrupt-cells = <3>;
		interrupt-controller;
		reg = <0x2E1000 0x1000>, <0x2E2000 0x1000>;
	};

	cpus {
		#address-cells = <1>;
		#size-cells = <0>;

		cpu@0 {
			compatible = "arm,cortex-a15";
			reg = <0>;
		};
		cpu@1 {
			compatible = "arm,cortex-a15";
			reg = <1>;
		};
		cpu@2 {
			compatible = "arm,cortex-a15";
			reg = <2>;
		};
		cpu@3 {
			compatible = "arm,cortex-a15";
			reg = <3>;
		};
	};

	timer {
		compatible = "arm,cortex-a15-timer",
			     "arm,armv7-timer";
		interrupts = <1 13 0xf08>,
			     <1 14 0xf08>,
			     <1 11 0xf08>,
			     <1 10 0xf08>;
		clock-frequency = <50000000>;
	};

	serial@B0000 {
		compatible = "samsung,exynos4210-uart";
		reg = <0xB0000 0x1000>;
		interrupts = <0 2 0>;
		clocks = <&clock 21>, <&clock 21>;
		clock-names = "uart", "clk_uart_baud0";
	};

	serial@C0000 {
		compatible = "samsung,exynos4210-uart";
		reg = <0xC0000 0x1000>;
		interrupts = <0 3 0>;
		clocks = <&clock 21>, <&clock 21>;
		clock-names = "uart", "clk_uart_baud0";
	};

	spi {
		compatible = "samsung,exynos4210-spi";
		reg = <0xD0000 0x1000>;
		interrupts = <0 4 0>;
		tx-dma-channel = <&pdma0 5>; /* preliminary */
		rx-dma-channel = <&pdma0 4>; /* preliminary */
		#address-cells = <1>;
		#size-cells = <0>;
		clocks = <&clock 21>, <&clock 16>;
		clock-names = "spi", "spi_busclk0";
	};

	pinctrl {
		compatible = "samsung,exynos5440-pinctrl";
		reg = <0xE0000 0x1000>;
		interrupt-controller;
		#interrupt-cells = <2>;
		#gpio-cells = <2>;

		fan: fan {
			samsung,exynos5440-pin-function = <1>;
		};

		hdd_led0: hdd_led0 {
			samsung,exynos5440-pin-function = <2>;
		};

		hdd_led1: hdd_led1 {
			samsung,exynos5440-pin-function = <3>;
		};

		uart1: uart1 {
			samsung,exynos5440-pin-function = <4>;
		};
	};

	i2c@F0000 {
		compatible = "samsung,exynos5440-i2c";
		reg = <0xF0000 0x1000>;
		interrupts = <0 5 0>;
		#address-cells = <1>;
		#size-cells = <0>;
		clocks = <&clock 21>;
		clock-names = "i2c";
	};

	i2c@100000 {
		compatible = "samsung,exynos5440-i2c";
		reg = <0x100000 0x1000>;
		interrupts = <0 6 0>;
		#address-cells = <1>;
		#size-cells = <0>;
		clocks = <&clock 21>;
		clock-names = "i2c";
	};

	watchdog {
		compatible = "samsung,s3c2410-wdt";
		reg = <0x110000 0x1000>;
		interrupts = <0 1 0>;
		clocks = <&clock 21>;
		clock-names = "watchdog";
	};

	amba {
		#address-cells = <1>;
		#size-cells = <1>;
		compatible = "arm,amba-bus";
		interrupt-parent = <&gic>;
		ranges;

		pdma0: pdma@121A0000 {
			compatible = "arm,pl330", "arm,primecell";
			reg = <0x120000 0x1000>;
			interrupts = <0 34 0>;
<<<<<<< HEAD
			clocks = <&clock 21>;
			clock-names = "apb_pclk";
=======
			#dma-cells = <1>;
			#dma-channels = <8>;
			#dma-requests = <32>;
>>>>>>> 07961ac7
		};

		pdma1: pdma@121B0000 {
			compatible = "arm,pl330", "arm,primecell";
			reg = <0x121000 0x1000>;
			interrupts = <0 35 0>;
<<<<<<< HEAD
			clocks = <&clock 21>;
			clock-names = "apb_pclk";
=======
			#dma-cells = <1>;
			#dma-channels = <8>;
			#dma-requests = <32>;
>>>>>>> 07961ac7
		};
	};

	rtc {
		compatible = "samsung,s3c6410-rtc";
		reg = <0x130000 0x1000>;
		interrupts = <0 17 0>, <0 16 0>;
		clocks = <&clock 21>;
		clock-names = "rtc";
	};
};<|MERGE_RESOLUTION|>--- conflicted
+++ resolved
@@ -152,28 +152,22 @@
 			compatible = "arm,pl330", "arm,primecell";
 			reg = <0x120000 0x1000>;
 			interrupts = <0 34 0>;
-<<<<<<< HEAD
 			clocks = <&clock 21>;
 			clock-names = "apb_pclk";
-=======
 			#dma-cells = <1>;
 			#dma-channels = <8>;
 			#dma-requests = <32>;
->>>>>>> 07961ac7
 		};
 
 		pdma1: pdma@121B0000 {
 			compatible = "arm,pl330", "arm,primecell";
 			reg = <0x121000 0x1000>;
 			interrupts = <0 35 0>;
-<<<<<<< HEAD
 			clocks = <&clock 21>;
 			clock-names = "apb_pclk";
-=======
 			#dma-cells = <1>;
 			#dma-channels = <8>;
 			#dma-requests = <32>;
->>>>>>> 07961ac7
 		};
 	};
 
