// SPDX-License-Identifier: GPL-2.0-only
/*
 * soc-apci-intel-jsl-match.c - tables and support for JSL ACPI enumeration.
 *
 * Copyright (c) 2019-2020, Intel Corporation.
 *
 */

#include <sound/soc-acpi.h>
#include <sound/soc-acpi-intel-match.h>

static const struct snd_soc_acpi_codecs essx_83x6 = {
	.num_codecs = 3,
	.codecs = { "ESSX8316", "ESSX8326", "ESSX8336"},
};

static const struct snd_soc_acpi_codecs mx98373_spk = {
	.num_codecs = 1,
	.codecs = {"MX98373"}
};

static const struct snd_soc_acpi_codecs rt1015_spk = {
	.num_codecs = 1,
	.codecs = {"10EC1015"}
};

static const struct snd_soc_acpi_codecs rt1015p_spk = {
	.num_codecs = 1,
	.codecs = {"RTL1015"}
};

static const struct snd_soc_acpi_codecs mx98360a_spk = {
	.num_codecs = 1,
	.codecs = {"MX98360A"}
};

static struct snd_soc_acpi_codecs rt5650_spk = {
	.num_codecs = 1,
	.codecs = {"10EC5650"}
};

static const struct snd_soc_acpi_codecs rt5682_rt5682s_hp = {
	.num_codecs = 2,
	.codecs = {"10EC5682", "RTL5682"},
};

/*
 * When adding new entry to the snd_soc_acpi_intel_jsl_machines array,
 * use .quirk_data member to distinguish different machine driver,
 * and keep ACPI .id field unchanged for the common codec.
 */
struct snd_soc_acpi_mach snd_soc_acpi_intel_jsl_machines[] = {
	{
		.id = "DLGS7219",
<<<<<<< HEAD
		.drv_name = "jsl_mx98373_da7219",
=======
		.drv_name = "jsl_da7219_def",
>>>>>>> 0c383648
		.machine_quirk = snd_soc_acpi_codec_list,
		.quirk_data = &mx98373_spk,
		.sof_tplg_filename = "sof-jsl-da7219.tplg",
	},
	{
		.id = "DLGS7219",
<<<<<<< HEAD
		.drv_name = "jsl_mx98360_da7219",
=======
		.drv_name = "jsl_da7219_def",
>>>>>>> 0c383648
		.machine_quirk = snd_soc_acpi_codec_list,
		.quirk_data = &mx98360a_spk,
		.sof_tplg_filename = "sof-jsl-da7219-mx98360a.tplg",
	},
	{
		.comp_ids = &rt5682_rt5682s_hp,
		.drv_name = "jsl_rt5682_def",
		.machine_quirk = snd_soc_acpi_codec_list,
		.quirk_data = &rt1015_spk,
		.sof_tplg_filename = "sof-jsl-rt5682-rt1015.tplg",
	},
	{
		.comp_ids = &rt5682_rt5682s_hp,
		.drv_name = "jsl_rt5682_def",
		.machine_quirk = snd_soc_acpi_codec_list,
		.quirk_data = &rt1015p_spk,
		.sof_tplg_filename = "sof-jsl-rt5682-rt1015.tplg",
	},
	{
		.comp_ids = &rt5682_rt5682s_hp,
		.drv_name = "jsl_rt5682_def",
		.machine_quirk = snd_soc_acpi_codec_list,
		.quirk_data = &mx98360a_spk,
		.sof_tplg_filename = "sof-jsl-rt5682-mx98360a.tplg",
	},
	{
		.comp_ids = &rt5682_rt5682s_hp,
		.drv_name = "jsl_rt5682_def",
		.sof_tplg_filename = "sof-jsl-rt5682.tplg",
	},
	{
		.id = "10134242",
		.drv_name = "jsl_cs4242_mx98360a",
		.machine_quirk = snd_soc_acpi_codec_list,
		.quirk_data = &mx98360a_spk,
		.sof_tplg_filename = "sof-jsl-cs42l42-mx98360a.tplg",
	},
	{
		.comp_ids = &essx_83x6,
		.drv_name = "sof-essx8336",
		.sof_tplg_filename = "sof-jsl-es8336", /* the tplg suffix is added at run time */
		.tplg_quirk_mask = SND_SOC_ACPI_TPLG_INTEL_SSP_NUMBER |
					SND_SOC_ACPI_TPLG_INTEL_SSP_MSB |
					SND_SOC_ACPI_TPLG_INTEL_DMIC_NUMBER,
	},
	{
		.id = "10EC5650",
		.drv_name = "jsl_rt5682_def",
		.machine_quirk = snd_soc_acpi_codec_list,
		.quirk_data = &rt5650_spk,
		.sof_tplg_filename = "sof-jsl-rt5650.tplg",
	},
	{},
};
EXPORT_SYMBOL_GPL(snd_soc_acpi_intel_jsl_machines);<|MERGE_RESOLUTION|>--- conflicted
+++ resolved
@@ -52,22 +52,14 @@
 struct snd_soc_acpi_mach snd_soc_acpi_intel_jsl_machines[] = {
 	{
 		.id = "DLGS7219",
-<<<<<<< HEAD
-		.drv_name = "jsl_mx98373_da7219",
-=======
 		.drv_name = "jsl_da7219_def",
->>>>>>> 0c383648
 		.machine_quirk = snd_soc_acpi_codec_list,
 		.quirk_data = &mx98373_spk,
 		.sof_tplg_filename = "sof-jsl-da7219.tplg",
 	},
 	{
 		.id = "DLGS7219",
-<<<<<<< HEAD
-		.drv_name = "jsl_mx98360_da7219",
-=======
 		.drv_name = "jsl_da7219_def",
->>>>>>> 0c383648
 		.machine_quirk = snd_soc_acpi_codec_list,
 		.quirk_data = &mx98360a_spk,
 		.sof_tplg_filename = "sof-jsl-da7219-mx98360a.tplg",
