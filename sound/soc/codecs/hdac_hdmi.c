--- conflicted
+++ resolved
@@ -946,11 +946,7 @@
 
 	snprintf(kc_name, NAME_SIZE, "Pin %d port %d Input",
 						pin->nid, port->id);
-<<<<<<< HEAD
-	kc->name = devm_kstrdup(&edev->hdac.dev, kc_name, GFP_KERNEL);
-=======
 	kc->name = devm_kstrdup(&edev->hdev.dev, kc_name, GFP_KERNEL);
->>>>>>> 5fa4ec9c
 	if (!kc->name)
 		return -ENOMEM;
 
@@ -1456,17 +1452,10 @@
 {
 	hda_nid_t nid;
 	int i, num_nodes;
-<<<<<<< HEAD
-	struct hdac_device *hdac = &edev->hdac;
-	struct hdac_hdmi_priv *hdmi = edev->private_data;
-	struct hdac_hdmi_cvt *temp_cvt, *cvt_next;
-	struct hdac_hdmi_pin *temp_pin, *pin_next;
-=======
 	struct hdac_hdmi_cvt *temp_cvt, *cvt_next;
 	struct hdac_hdmi_pin *temp_pin, *pin_next;
 	struct hdac_hdmi_priv *hdmi = hdev_to_hdmi_priv(&edev->hdev);
 	struct hdac_device *hdev = &edev->hdev;
->>>>>>> 5fa4ec9c
 	int ret;
 
 	hdac_hdmi_skl_enable_all_pins(hdev);
@@ -1504,11 +1493,6 @@
 		}
 	}
 
-<<<<<<< HEAD
-	hdac->end_nid = nid;
-
-=======
->>>>>>> 5fa4ec9c
 	if (!hdmi->num_pin || !hdmi->num_cvt) {
 		ret = -EIO;
 		goto free_widgets;
@@ -1527,7 +1511,6 @@
 		goto free_widgets;
 
 	return ret;
-<<<<<<< HEAD
 
 free_widgets:
 	list_for_each_entry_safe(temp_cvt, cvt_next, &hdmi->cvt_list, head) {
@@ -1544,24 +1527,6 @@
 		kfree(temp_pin);
 	}
 
-=======
-
-free_widgets:
-	list_for_each_entry_safe(temp_cvt, cvt_next, &hdmi->cvt_list, head) {
-		list_del(&temp_cvt->head);
-		kfree(temp_cvt->name);
-		kfree(temp_cvt);
-	}
-
-	list_for_each_entry_safe(temp_pin, pin_next, &hdmi->pin_list, head) {
-		for (i = 0; i < temp_pin->num_ports; i++)
-			temp_pin->ports[i].pin = NULL;
-		kfree(temp_pin->ports);
-		list_del(&temp_pin->head);
-		kfree(temp_pin);
-	}
-
->>>>>>> 5fa4ec9c
 	return ret;
 }
 
