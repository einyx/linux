// SPDX-License-Identifier: ISC
/* Copyright (C) 2020 MediaTek Inc. */

#include <linux/devcoredump.h>
#include <linux/etherdevice.h>
#include <linux/timekeeping.h>
#include "mt7921.h"
#include "../dma.h"
#include "mac.h"
#include "mcu.h"

#define HE_BITS(f)		cpu_to_le16(IEEE80211_RADIOTAP_HE_##f)
#define HE_PREP(f, m, v)	le16_encode_bits(le32_get_bits(v, MT_CRXV_HE_##m),\
						 IEEE80211_RADIOTAP_HE_##f)

static struct mt76_wcid *mt7921_rx_get_wcid(struct mt7921_dev *dev,
					    u16 idx, bool unicast)
{
	struct mt7921_sta *sta;
	struct mt76_wcid *wcid;

	if (idx >= ARRAY_SIZE(dev->mt76.wcid))
		return NULL;

	wcid = rcu_dereference(dev->mt76.wcid[idx]);
	if (unicast || !wcid)
		return wcid;

	if (!wcid->sta)
		return NULL;

	sta = container_of(wcid, struct mt7921_sta, wcid);
	if (!sta->vif)
		return NULL;

	return &sta->vif->sta.wcid;
}

void mt7921_sta_ps(struct mt76_dev *mdev, struct ieee80211_sta *sta, bool ps)
{
}
EXPORT_SYMBOL_GPL(mt7921_sta_ps);

bool mt7921_mac_wtbl_update(struct mt7921_dev *dev, int idx, u32 mask)
{
	mt76_rmw(dev, MT_WTBL_UPDATE, MT_WTBL_UPDATE_WLAN_IDX,
		 FIELD_PREP(MT_WTBL_UPDATE_WLAN_IDX, idx) | mask);

	return mt76_poll(dev, MT_WTBL_UPDATE, MT_WTBL_UPDATE_BUSY,
			 0, 5000);
}

void mt7921_mac_sta_poll(struct mt7921_dev *dev)
{
	static const u8 ac_to_tid[] = {
		[IEEE80211_AC_BE] = 0,
		[IEEE80211_AC_BK] = 1,
		[IEEE80211_AC_VI] = 4,
		[IEEE80211_AC_VO] = 6
	};
	struct ieee80211_sta *sta;
	struct mt7921_sta *msta;
	u32 tx_time[IEEE80211_NUM_ACS], rx_time[IEEE80211_NUM_ACS];
	LIST_HEAD(sta_poll_list);
	struct rate_info *rate;
	int i;

	spin_lock_bh(&dev->sta_poll_lock);
	list_splice_init(&dev->sta_poll_list, &sta_poll_list);
	spin_unlock_bh(&dev->sta_poll_lock);

	while (true) {
		bool clear = false;
		u32 addr, val;
		u16 idx;
		u8 bw;

		spin_lock_bh(&dev->sta_poll_lock);
		if (list_empty(&sta_poll_list)) {
			spin_unlock_bh(&dev->sta_poll_lock);
			break;
		}
		msta = list_first_entry(&sta_poll_list,
					struct mt7921_sta, poll_list);
		list_del_init(&msta->poll_list);
		spin_unlock_bh(&dev->sta_poll_lock);

		idx = msta->wcid.idx;
		addr = mt7921_mac_wtbl_lmac_addr(idx, MT_WTBL_AC0_CTT_OFFSET);

		for (i = 0; i < IEEE80211_NUM_ACS; i++) {
			u32 tx_last = msta->airtime_ac[i];
			u32 rx_last = msta->airtime_ac[i + 4];

			msta->airtime_ac[i] = mt76_rr(dev, addr);
			msta->airtime_ac[i + 4] = mt76_rr(dev, addr + 4);

			tx_time[i] = msta->airtime_ac[i] - tx_last;
			rx_time[i] = msta->airtime_ac[i + 4] - rx_last;

			if ((tx_last | rx_last) & BIT(30))
				clear = true;

			addr += 8;
		}

		if (clear) {
			mt7921_mac_wtbl_update(dev, idx,
					       MT_WTBL_UPDATE_ADM_COUNT_CLEAR);
			memset(msta->airtime_ac, 0, sizeof(msta->airtime_ac));
		}

		if (!msta->wcid.sta)
			continue;

		sta = container_of((void *)msta, struct ieee80211_sta,
				   drv_priv);
		for (i = 0; i < IEEE80211_NUM_ACS; i++) {
			u8 q = mt7921_lmac_mapping(dev, i);
			u32 tx_cur = tx_time[q];
			u32 rx_cur = rx_time[q];
			u8 tid = ac_to_tid[i];

			if (!tx_cur && !rx_cur)
				continue;

			ieee80211_sta_register_airtime(sta, tid, tx_cur,
						       rx_cur);
		}

		/* We don't support reading GI info from txs packets.
		 * For accurate tx status reporting and AQL improvement,
		 * we need to make sure that flags match so polling GI
		 * from per-sta counters directly.
		 */
		rate = &msta->wcid.rate;
		addr = mt7921_mac_wtbl_lmac_addr(idx,
						 MT_WTBL_TXRX_CAP_RATE_OFFSET);
		val = mt76_rr(dev, addr);

		switch (rate->bw) {
		case RATE_INFO_BW_160:
			bw = IEEE80211_STA_RX_BW_160;
			break;
		case RATE_INFO_BW_80:
			bw = IEEE80211_STA_RX_BW_80;
			break;
		case RATE_INFO_BW_40:
			bw = IEEE80211_STA_RX_BW_40;
			break;
		default:
			bw = IEEE80211_STA_RX_BW_20;
			break;
		}

		if (rate->flags & RATE_INFO_FLAGS_HE_MCS) {
			u8 offs = MT_WTBL_TXRX_RATE_G2_HE + 2 * bw;

			rate->he_gi = (val & (0x3 << offs)) >> offs;
		} else if (rate->flags &
			   (RATE_INFO_FLAGS_VHT_MCS | RATE_INFO_FLAGS_MCS)) {
			if (val & BIT(MT_WTBL_TXRX_RATE_G2 + bw))
				rate->flags |= RATE_INFO_FLAGS_SHORT_GI;
			else
				rate->flags &= ~RATE_INFO_FLAGS_SHORT_GI;
		}
	}
}
EXPORT_SYMBOL_GPL(mt7921_mac_sta_poll);

static void
mt7921_mac_decode_he_radiotap_ru(struct mt76_rx_status *status,
				 struct ieee80211_radiotap_he *he,
				 __le32 *rxv)
{
	u32 ru_h, ru_l;
	u8 ru, offs = 0;

	ru_l = FIELD_GET(MT_PRXV_HE_RU_ALLOC_L, le32_to_cpu(rxv[0]));
	ru_h = FIELD_GET(MT_PRXV_HE_RU_ALLOC_H, le32_to_cpu(rxv[1]));
	ru = (u8)(ru_l | ru_h << 4);

	status->bw = RATE_INFO_BW_HE_RU;

	switch (ru) {
	case 0 ... 36:
		status->he_ru = NL80211_RATE_INFO_HE_RU_ALLOC_26;
		offs = ru;
		break;
	case 37 ... 52:
		status->he_ru = NL80211_RATE_INFO_HE_RU_ALLOC_52;
		offs = ru - 37;
		break;
	case 53 ... 60:
		status->he_ru = NL80211_RATE_INFO_HE_RU_ALLOC_106;
		offs = ru - 53;
		break;
	case 61 ... 64:
		status->he_ru = NL80211_RATE_INFO_HE_RU_ALLOC_242;
		offs = ru - 61;
		break;
	case 65 ... 66:
		status->he_ru = NL80211_RATE_INFO_HE_RU_ALLOC_484;
		offs = ru - 65;
		break;
	case 67:
		status->he_ru = NL80211_RATE_INFO_HE_RU_ALLOC_996;
		break;
	case 68:
		status->he_ru = NL80211_RATE_INFO_HE_RU_ALLOC_2x996;
		break;
	}

	he->data1 |= HE_BITS(DATA1_BW_RU_ALLOC_KNOWN);
	he->data2 |= HE_BITS(DATA2_RU_OFFSET_KNOWN) |
		     le16_encode_bits(offs,
				      IEEE80211_RADIOTAP_HE_DATA2_RU_OFFSET);
}

static void
mt7921_mac_decode_he_mu_radiotap(struct sk_buff *skb,
				 struct mt76_rx_status *status,
				 __le32 *rxv)
{
	static const struct ieee80211_radiotap_he_mu mu_known = {
		.flags1 = HE_BITS(MU_FLAGS1_SIG_B_MCS_KNOWN) |
			  HE_BITS(MU_FLAGS1_SIG_B_DCM_KNOWN) |
			  HE_BITS(MU_FLAGS1_CH1_RU_KNOWN) |
			  HE_BITS(MU_FLAGS1_SIG_B_SYMS_USERS_KNOWN) |
			  HE_BITS(MU_FLAGS1_SIG_B_COMP_KNOWN),
		.flags2 = HE_BITS(MU_FLAGS2_BW_FROM_SIG_A_BW_KNOWN) |
			  HE_BITS(MU_FLAGS2_PUNC_FROM_SIG_A_BW_KNOWN),
	};
	struct ieee80211_radiotap_he_mu *he_mu;

	he_mu = skb_push(skb, sizeof(mu_known));
	memcpy(he_mu, &mu_known, sizeof(mu_known));

#define MU_PREP(f, v)	le16_encode_bits(v, IEEE80211_RADIOTAP_HE_MU_##f)

	he_mu->flags1 |= MU_PREP(FLAGS1_SIG_B_MCS, status->rate_idx);
	if (status->he_dcm)
		he_mu->flags1 |= MU_PREP(FLAGS1_SIG_B_DCM, status->he_dcm);

	he_mu->flags2 |= MU_PREP(FLAGS2_BW_FROM_SIG_A_BW, status->bw) |
			 MU_PREP(FLAGS2_SIG_B_SYMS_USERS,
				 le32_get_bits(rxv[2], MT_CRXV_HE_NUM_USER));

	he_mu->ru_ch1[0] = FIELD_GET(MT_CRXV_HE_RU0, le32_to_cpu(rxv[3]));

	if (status->bw >= RATE_INFO_BW_40) {
		he_mu->flags1 |= HE_BITS(MU_FLAGS1_CH2_RU_KNOWN);
		he_mu->ru_ch2[0] =
			FIELD_GET(MT_CRXV_HE_RU1, le32_to_cpu(rxv[3]));
	}

	if (status->bw >= RATE_INFO_BW_80) {
		he_mu->ru_ch1[1] =
			FIELD_GET(MT_CRXV_HE_RU2, le32_to_cpu(rxv[3]));
		he_mu->ru_ch2[1] =
			FIELD_GET(MT_CRXV_HE_RU3, le32_to_cpu(rxv[3]));
	}
}

static void
mt7921_mac_decode_he_radiotap(struct sk_buff *skb,
			      struct mt76_rx_status *status,
			      __le32 *rxv, u32 phy)
{
	static const struct ieee80211_radiotap_he known = {
		.data1 = HE_BITS(DATA1_DATA_MCS_KNOWN) |
			 HE_BITS(DATA1_DATA_DCM_KNOWN) |
			 HE_BITS(DATA1_STBC_KNOWN) |
			 HE_BITS(DATA1_CODING_KNOWN) |
			 HE_BITS(DATA1_LDPC_XSYMSEG_KNOWN) |
			 HE_BITS(DATA1_DOPPLER_KNOWN) |
			 HE_BITS(DATA1_SPTL_REUSE_KNOWN) |
			 HE_BITS(DATA1_BSS_COLOR_KNOWN),
		.data2 = HE_BITS(DATA2_GI_KNOWN) |
			 HE_BITS(DATA2_TXBF_KNOWN) |
			 HE_BITS(DATA2_PE_DISAMBIG_KNOWN) |
			 HE_BITS(DATA2_TXOP_KNOWN),
	};
	struct ieee80211_radiotap_he *he = NULL;
	u32 ltf_size = le32_get_bits(rxv[2], MT_CRXV_HE_LTF_SIZE) + 1;

	he = skb_push(skb, sizeof(known));
	memcpy(he, &known, sizeof(known));

	he->data3 = HE_PREP(DATA3_BSS_COLOR, BSS_COLOR, rxv[14]) |
		    HE_PREP(DATA3_LDPC_XSYMSEG, LDPC_EXT_SYM, rxv[2]);
	he->data4 = HE_PREP(DATA4_SU_MU_SPTL_REUSE, SR_MASK, rxv[11]);
	he->data5 = HE_PREP(DATA5_PE_DISAMBIG, PE_DISAMBIG, rxv[2]) |
		    le16_encode_bits(ltf_size,
				     IEEE80211_RADIOTAP_HE_DATA5_LTF_SIZE);
	if (le32_to_cpu(rxv[0]) & MT_PRXV_TXBF)
		he->data5 |= HE_BITS(DATA5_TXBF);
	he->data6 = HE_PREP(DATA6_TXOP, TXOP_DUR, rxv[14]) |
		    HE_PREP(DATA6_DOPPLER, DOPPLER, rxv[14]);

	switch (phy) {
	case MT_PHY_TYPE_HE_SU:
		he->data1 |= HE_BITS(DATA1_FORMAT_SU) |
			     HE_BITS(DATA1_UL_DL_KNOWN) |
			     HE_BITS(DATA1_BEAM_CHANGE_KNOWN);

		he->data3 |= HE_PREP(DATA3_BEAM_CHANGE, BEAM_CHNG, rxv[14]) |
			     HE_PREP(DATA3_UL_DL, UPLINK, rxv[2]);
		he->data4 |= HE_PREP(DATA4_SU_MU_SPTL_REUSE, SR_MASK, rxv[11]);
		break;
	case MT_PHY_TYPE_HE_EXT_SU:
		he->data1 |= HE_BITS(DATA1_FORMAT_EXT_SU) |
			     HE_BITS(DATA1_UL_DL_KNOWN);

		he->data3 |= HE_PREP(DATA3_UL_DL, UPLINK, rxv[2]);
		break;
	case MT_PHY_TYPE_HE_MU:
		he->data1 |= HE_BITS(DATA1_FORMAT_MU) |
			     HE_BITS(DATA1_UL_DL_KNOWN);

		he->data3 |= HE_PREP(DATA3_UL_DL, UPLINK, rxv[2]);
		he->data4 |= HE_PREP(DATA4_MU_STA_ID, MU_AID, rxv[7]);

		mt7921_mac_decode_he_radiotap_ru(status, he, rxv);
		break;
	case MT_PHY_TYPE_HE_TB:
		he->data1 |= HE_BITS(DATA1_FORMAT_TRIG) |
			     HE_BITS(DATA1_SPTL_REUSE2_KNOWN) |
			     HE_BITS(DATA1_SPTL_REUSE3_KNOWN) |
			     HE_BITS(DATA1_SPTL_REUSE4_KNOWN);

		he->data4 |= HE_PREP(DATA4_TB_SPTL_REUSE1, SR_MASK, rxv[11]) |
			     HE_PREP(DATA4_TB_SPTL_REUSE2, SR1_MASK, rxv[11]) |
			     HE_PREP(DATA4_TB_SPTL_REUSE3, SR2_MASK, rxv[11]) |
			     HE_PREP(DATA4_TB_SPTL_REUSE4, SR3_MASK, rxv[11]);

		mt7921_mac_decode_he_radiotap_ru(status, he, rxv);
		break;
	default:
		break;
	}
}

static void
mt7921_get_status_freq_info(struct mt7921_dev *dev, struct mt76_phy *mphy,
			    struct mt76_rx_status *status, u8 chfreq)
{
	if (!test_bit(MT76_HW_SCANNING, &mphy->state) &&
	    !test_bit(MT76_HW_SCHED_SCANNING, &mphy->state) &&
	    !test_bit(MT76_STATE_ROC, &mphy->state)) {
		status->freq = mphy->chandef.chan->center_freq;
		status->band = mphy->chandef.chan->band;
		return;
	}

	if (chfreq > 180) {
		status->band = NL80211_BAND_6GHZ;
		chfreq = (chfreq - 181) * 4 + 1;
	} else if (chfreq > 14) {
		status->band = NL80211_BAND_5GHZ;
	} else {
		status->band = NL80211_BAND_2GHZ;
	}
	status->freq = ieee80211_channel_to_frequency(chfreq, status->band);
}

static void
mt7921_mac_rssi_iter(void *priv, u8 *mac, struct ieee80211_vif *vif)
{
	struct sk_buff *skb = priv;
	struct mt76_rx_status *status = (struct mt76_rx_status *)skb->cb;
	struct mt7921_vif *mvif = (struct mt7921_vif *)vif->drv_priv;
	struct ieee80211_hdr *hdr = mt76_skb_get_hdr(skb);

	if (status->signal > 0)
		return;

	if (!ether_addr_equal(vif->addr, hdr->addr1))
		return;

	ewma_rssi_add(&mvif->rssi, -status->signal);
}

static void
mt7921_mac_assoc_rssi(struct mt7921_dev *dev, struct sk_buff *skb)
{
	struct ieee80211_hdr *hdr = mt76_skb_get_hdr(skb);

	if (!ieee80211_is_assoc_resp(hdr->frame_control) &&
	    !ieee80211_is_auth(hdr->frame_control))
		return;

	ieee80211_iterate_active_interfaces_atomic(mt76_hw(dev),
		IEEE80211_IFACE_ITER_RESUME_ALL,
		mt7921_mac_rssi_iter, skb);
}

static int
mt7921_mac_fill_rx(struct mt7921_dev *dev, struct sk_buff *skb)
{
	u32 csum_mask = MT_RXD0_NORMAL_IP_SUM | MT_RXD0_NORMAL_UDP_TCP_SUM;
	struct mt76_rx_status *status = (struct mt76_rx_status *)skb->cb;
	bool hdr_trans, unicast, insert_ccmp_hdr = false;
	u8 chfreq, qos_ctl = 0, remove_pad, amsdu_info;
	__le32 *rxv = NULL, *rxd = (__le32 *)skb->data;
	struct mt76_phy *mphy = &dev->mt76.phy;
	struct mt7921_phy *phy = &dev->phy;
	struct ieee80211_supported_band *sband;
	struct ieee80211_hdr *hdr;
	u32 rxd0 = le32_to_cpu(rxd[0]);
	u32 rxd1 = le32_to_cpu(rxd[1]);
	u32 rxd2 = le32_to_cpu(rxd[2]);
	u32 rxd3 = le32_to_cpu(rxd[3]);
	u32 rxd4 = le32_to_cpu(rxd[4]);
	u16 seq_ctrl = 0;
	__le16 fc = 0;
	u32 mode = 0;
	int i, idx;

	memset(status, 0, sizeof(*status));

	if (rxd1 & MT_RXD1_NORMAL_BAND_IDX)
		return -EINVAL;

	if (!test_bit(MT76_STATE_RUNNING, &mphy->state))
		return -EINVAL;

	if (rxd2 & MT_RXD2_NORMAL_AMSDU_ERR)
		return -EINVAL;

	chfreq = FIELD_GET(MT_RXD3_NORMAL_CH_FREQ, rxd3);
	unicast = FIELD_GET(MT_RXD3_NORMAL_ADDR_TYPE, rxd3) == MT_RXD3_NORMAL_U2M;
	idx = FIELD_GET(MT_RXD1_NORMAL_WLAN_IDX, rxd1);
	hdr_trans = rxd2 & MT_RXD2_NORMAL_HDR_TRANS;
	status->wcid = mt7921_rx_get_wcid(dev, idx, unicast);

	if (status->wcid) {
		struct mt7921_sta *msta;

		msta = container_of(status->wcid, struct mt7921_sta, wcid);
		spin_lock_bh(&dev->sta_poll_lock);
		if (list_empty(&msta->poll_list))
			list_add_tail(&msta->poll_list, &dev->sta_poll_list);
		spin_unlock_bh(&dev->sta_poll_lock);
	}

	mt7921_get_status_freq_info(dev, mphy, status, chfreq);

	switch (status->band) {
	case NL80211_BAND_5GHZ:
		sband = &mphy->sband_5g.sband;
		break;
	case NL80211_BAND_6GHZ:
		sband = &mphy->sband_6g.sband;
		break;
	default:
		sband = &mphy->sband_2g.sband;
		break;
	}

	if (!sband->channels)
		return -EINVAL;

	if ((rxd0 & csum_mask) == csum_mask)
		skb->ip_summed = CHECKSUM_UNNECESSARY;

	if (rxd1 & MT_RXD1_NORMAL_FCS_ERR)
		status->flag |= RX_FLAG_FAILED_FCS_CRC;

	if (rxd1 & MT_RXD1_NORMAL_TKIP_MIC_ERR)
		status->flag |= RX_FLAG_MMIC_ERROR;

	if (FIELD_GET(MT_RXD1_NORMAL_SEC_MODE, rxd1) != 0 &&
	    !(rxd1 & (MT_RXD1_NORMAL_CLM | MT_RXD1_NORMAL_CM))) {
		status->flag |= RX_FLAG_DECRYPTED;
		status->flag |= RX_FLAG_IV_STRIPPED;
		status->flag |= RX_FLAG_MMIC_STRIPPED | RX_FLAG_MIC_STRIPPED;
	}

	remove_pad = FIELD_GET(MT_RXD2_NORMAL_HDR_OFFSET, rxd2);

	if (rxd2 & MT_RXD2_NORMAL_MAX_LEN_ERROR)
		return -EINVAL;

	rxd += 6;
	if (rxd1 & MT_RXD1_NORMAL_GROUP_4) {
		u32 v0 = le32_to_cpu(rxd[0]);
		u32 v2 = le32_to_cpu(rxd[2]);

		fc = cpu_to_le16(FIELD_GET(MT_RXD6_FRAME_CONTROL, v0));
		seq_ctrl = FIELD_GET(MT_RXD8_SEQ_CTRL, v2);
		qos_ctl = FIELD_GET(MT_RXD8_QOS_CTL, v2);

		rxd += 4;
		if ((u8 *)rxd - skb->data >= skb->len)
			return -EINVAL;
	}

	if (rxd1 & MT_RXD1_NORMAL_GROUP_1) {
		u8 *data = (u8 *)rxd;

		if (status->flag & RX_FLAG_DECRYPTED) {
			switch (FIELD_GET(MT_RXD1_NORMAL_SEC_MODE, rxd1)) {
			case MT_CIPHER_AES_CCMP:
			case MT_CIPHER_CCMP_CCX:
			case MT_CIPHER_CCMP_256:
				insert_ccmp_hdr =
					FIELD_GET(MT_RXD2_NORMAL_FRAG, rxd2);
				fallthrough;
			case MT_CIPHER_TKIP:
			case MT_CIPHER_TKIP_NO_MIC:
			case MT_CIPHER_GCMP:
			case MT_CIPHER_GCMP_256:
				status->iv[0] = data[5];
				status->iv[1] = data[4];
				status->iv[2] = data[3];
				status->iv[3] = data[2];
				status->iv[4] = data[1];
				status->iv[5] = data[0];
				break;
			default:
				break;
			}
		}
		rxd += 4;
		if ((u8 *)rxd - skb->data >= skb->len)
			return -EINVAL;
	}

	if (rxd1 & MT_RXD1_NORMAL_GROUP_2) {
		status->timestamp = le32_to_cpu(rxd[0]);
		status->flag |= RX_FLAG_MACTIME_START;

		if (!(rxd2 & MT_RXD2_NORMAL_NON_AMPDU)) {
			status->flag |= RX_FLAG_AMPDU_DETAILS;

			/* all subframes of an A-MPDU have the same timestamp */
			if (phy->rx_ampdu_ts != status->timestamp) {
				if (!++phy->ampdu_ref)
					phy->ampdu_ref++;
			}
			phy->rx_ampdu_ts = status->timestamp;

			status->ampdu_ref = phy->ampdu_ref;
		}

		rxd += 2;
		if ((u8 *)rxd - skb->data >= skb->len)
			return -EINVAL;
	}

	/* RXD Group 3 - P-RXV */
	if (rxd1 & MT_RXD1_NORMAL_GROUP_3) {
		u8 stbc, gi;
		u32 v0, v1;
		bool cck;

		rxv = rxd;
		rxd += 2;
		if ((u8 *)rxd - skb->data >= skb->len)
			return -EINVAL;

		v0 = le32_to_cpu(rxv[0]);
		v1 = le32_to_cpu(rxv[1]);

		if (v0 & MT_PRXV_HT_AD_CODE)
			status->enc_flags |= RX_ENC_FLAG_LDPC;

		status->chains = mphy->antenna_mask;
		status->chain_signal[0] = to_rssi(MT_PRXV_RCPI0, v1);
		status->chain_signal[1] = to_rssi(MT_PRXV_RCPI1, v1);
		status->chain_signal[2] = to_rssi(MT_PRXV_RCPI2, v1);
		status->chain_signal[3] = to_rssi(MT_PRXV_RCPI3, v1);
		status->signal = -128;
		for (i = 0; i < hweight8(mphy->antenna_mask); i++) {
			if (!(status->chains & BIT(i)) ||
			    status->chain_signal[i] >= 0)
				continue;

			status->signal = max(status->signal,
					     status->chain_signal[i]);
		}

		if (status->signal == -128)
			status->flag |= RX_FLAG_NO_SIGNAL_VAL;

		stbc = FIELD_GET(MT_PRXV_STBC, v0);
		gi = FIELD_GET(MT_PRXV_SGI, v0);
		cck = false;

		idx = i = FIELD_GET(MT_PRXV_TX_RATE, v0);
		mode = FIELD_GET(MT_PRXV_TX_MODE, v0);

		switch (mode) {
		case MT_PHY_TYPE_CCK:
			cck = true;
			fallthrough;
		case MT_PHY_TYPE_OFDM:
			i = mt76_get_rate(&dev->mt76, sband, i, cck);
			break;
		case MT_PHY_TYPE_HT_GF:
		case MT_PHY_TYPE_HT:
			status->encoding = RX_ENC_HT;
			if (i > 31)
				return -EINVAL;
			break;
		case MT_PHY_TYPE_VHT:
			status->nss =
				FIELD_GET(MT_PRXV_NSTS, v0) + 1;
			status->encoding = RX_ENC_VHT;
			if (i > 9)
				return -EINVAL;
			break;
		case MT_PHY_TYPE_HE_MU:
			status->flag |= RX_FLAG_RADIOTAP_HE_MU;
			fallthrough;
		case MT_PHY_TYPE_HE_SU:
		case MT_PHY_TYPE_HE_EXT_SU:
		case MT_PHY_TYPE_HE_TB:
			status->nss =
				FIELD_GET(MT_PRXV_NSTS, v0) + 1;
			status->encoding = RX_ENC_HE;
			status->flag |= RX_FLAG_RADIOTAP_HE;
			i &= GENMASK(3, 0);

			if (gi <= NL80211_RATE_INFO_HE_GI_3_2)
				status->he_gi = gi;

			status->he_dcm = !!(idx & MT_PRXV_TX_DCM);
			break;
		default:
			return -EINVAL;
		}

		status->rate_idx = i;

		switch (FIELD_GET(MT_PRXV_FRAME_MODE, v0)) {
		case IEEE80211_STA_RX_BW_20:
			break;
		case IEEE80211_STA_RX_BW_40:
			if (mode & MT_PHY_TYPE_HE_EXT_SU &&
			    (idx & MT_PRXV_TX_ER_SU_106T)) {
				status->bw = RATE_INFO_BW_HE_RU;
				status->he_ru =
					NL80211_RATE_INFO_HE_RU_ALLOC_106;
			} else {
				status->bw = RATE_INFO_BW_40;
			}
			break;
		case IEEE80211_STA_RX_BW_80:
			status->bw = RATE_INFO_BW_80;
			break;
		case IEEE80211_STA_RX_BW_160:
			status->bw = RATE_INFO_BW_160;
			break;
		default:
			return -EINVAL;
		}

		status->enc_flags |= RX_ENC_FLAG_STBC_MASK * stbc;
		if (mode < MT_PHY_TYPE_HE_SU && gi)
			status->enc_flags |= RX_ENC_FLAG_SHORT_GI;

		if (rxd1 & MT_RXD1_NORMAL_GROUP_5) {
			rxd += 18;
			if ((u8 *)rxd - skb->data >= skb->len)
				return -EINVAL;
		}
	}

	skb_pull(skb, (u8 *)rxd - skb->data + 2 * remove_pad);

	amsdu_info = FIELD_GET(MT_RXD4_NORMAL_PAYLOAD_FORMAT, rxd4);
	status->amsdu = !!amsdu_info;
	if (status->amsdu) {
		status->first_amsdu = amsdu_info == MT_RXD4_FIRST_AMSDU_FRAME;
		status->last_amsdu = amsdu_info == MT_RXD4_LAST_AMSDU_FRAME;
		if (!hdr_trans) {
			memmove(skb->data + 2, skb->data,
				ieee80211_get_hdrlen_from_skb(skb));
			skb_pull(skb, 2);
		}
	}

	if (!hdr_trans) {
		if (insert_ccmp_hdr) {
			u8 key_id = FIELD_GET(MT_RXD1_NORMAL_KEY_ID, rxd1);
<<<<<<< HEAD

			mt76_insert_ccmp_hdr(skb, key_id);
		}

=======

			mt76_insert_ccmp_hdr(skb, key_id);
		}

>>>>>>> df0cc57e
		hdr = mt76_skb_get_hdr(skb);
		fc = hdr->frame_control;
		if (ieee80211_is_data_qos(fc)) {
			seq_ctrl = le16_to_cpu(hdr->seq_ctrl);
			qos_ctl = *ieee80211_get_qos_ctl(hdr);
		}
	} else {
		status->flag &= ~(RX_FLAG_RADIOTAP_HE |
				  RX_FLAG_RADIOTAP_HE_MU);
		status->flag |= RX_FLAG_8023;
	}

	mt7921_mac_assoc_rssi(dev, skb);

	if (rxv && status->flag & RX_FLAG_RADIOTAP_HE) {
		mt7921_mac_decode_he_radiotap(skb, status, rxv, mode);

<<<<<<< HEAD
=======
		if (status->flag & RX_FLAG_RADIOTAP_HE_MU)
			mt7921_mac_decode_he_mu_radiotap(skb, status, rxv);
	}

>>>>>>> df0cc57e
	if (!status->wcid || !ieee80211_is_data_qos(fc))
		return 0;

	status->aggr = unicast && !ieee80211_is_qos_nullfunc(fc);
	status->seqno = IEEE80211_SEQ_TO_SN(seq_ctrl);
	status->qos_ctl = qos_ctl;

	return 0;
}

static void
mt7921_mac_write_txwi_8023(struct mt7921_dev *dev, __le32 *txwi,
			   struct sk_buff *skb, struct mt76_wcid *wcid)
{
	u8 tid = skb->priority & IEEE80211_QOS_CTL_TID_MASK;
	u8 fc_type, fc_stype;
	bool wmm = false;
	u32 val;

	if (wcid->sta) {
		struct ieee80211_sta *sta;

		sta = container_of((void *)wcid, struct ieee80211_sta, drv_priv);
		wmm = sta->wme;
	}

	val = FIELD_PREP(MT_TXD1_HDR_FORMAT, MT_HDR_FORMAT_802_3) |
	      FIELD_PREP(MT_TXD1_TID, tid);

	if (be16_to_cpu(skb->protocol) >= ETH_P_802_3_MIN)
		val |= MT_TXD1_ETH_802_3;

	txwi[1] |= cpu_to_le32(val);

	fc_type = IEEE80211_FTYPE_DATA >> 2;
	fc_stype = wmm ? IEEE80211_STYPE_QOS_DATA >> 4 : 0;

	val = FIELD_PREP(MT_TXD2_FRAME_TYPE, fc_type) |
	      FIELD_PREP(MT_TXD2_SUB_TYPE, fc_stype);

	txwi[2] |= cpu_to_le32(val);

	val = FIELD_PREP(MT_TXD7_TYPE, fc_type) |
	      FIELD_PREP(MT_TXD7_SUB_TYPE, fc_stype);
	txwi[7] |= cpu_to_le32(val);
}

static void
mt7921_mac_write_txwi_80211(struct mt7921_dev *dev, __le32 *txwi,
			    struct sk_buff *skb, struct ieee80211_key_conf *key)
{
	struct ieee80211_hdr *hdr = (struct ieee80211_hdr *)skb->data;
	struct ieee80211_mgmt *mgmt = (struct ieee80211_mgmt *)skb->data;
	struct ieee80211_tx_info *info = IEEE80211_SKB_CB(skb);
	bool multicast = is_multicast_ether_addr(hdr->addr1);
	u8 tid = skb->priority & IEEE80211_QOS_CTL_TID_MASK;
	__le16 fc = hdr->frame_control;
	u8 fc_type, fc_stype;
	u32 val;

	if (ieee80211_is_action(fc) &&
	    mgmt->u.action.category == WLAN_CATEGORY_BACK &&
	    mgmt->u.action.u.addba_req.action_code == WLAN_ACTION_ADDBA_REQ) {
		u16 capab = le16_to_cpu(mgmt->u.action.u.addba_req.capab);

		txwi[5] |= cpu_to_le32(MT_TXD5_ADD_BA);
		tid = (capab >> 2) & IEEE80211_QOS_CTL_TID_MASK;
	} else if (ieee80211_is_back_req(hdr->frame_control)) {
		struct ieee80211_bar *bar = (struct ieee80211_bar *)hdr;
		u16 control = le16_to_cpu(bar->control);

		tid = FIELD_GET(IEEE80211_BAR_CTRL_TID_INFO_MASK, control);
	}

	val = FIELD_PREP(MT_TXD1_HDR_FORMAT, MT_HDR_FORMAT_802_11) |
	      FIELD_PREP(MT_TXD1_HDR_INFO,
			 ieee80211_get_hdrlen_from_skb(skb) / 2) |
	      FIELD_PREP(MT_TXD1_TID, tid);
	txwi[1] |= cpu_to_le32(val);

	fc_type = (le16_to_cpu(fc) & IEEE80211_FCTL_FTYPE) >> 2;
	fc_stype = (le16_to_cpu(fc) & IEEE80211_FCTL_STYPE) >> 4;

	val = FIELD_PREP(MT_TXD2_FRAME_TYPE, fc_type) |
	      FIELD_PREP(MT_TXD2_SUB_TYPE, fc_stype) |
	      FIELD_PREP(MT_TXD2_MULTICAST, multicast);

	if (key && multicast && ieee80211_is_robust_mgmt_frame(skb) &&
	    key->cipher == WLAN_CIPHER_SUITE_AES_CMAC) {
		val |= MT_TXD2_BIP;
		txwi[3] &= ~cpu_to_le32(MT_TXD3_PROTECT_FRAME);
	}

	if (!ieee80211_is_data(fc) || multicast ||
	    info->flags & IEEE80211_TX_CTL_USE_MINRATE)
		val |= MT_TXD2_FIX_RATE;

	txwi[2] |= cpu_to_le32(val);

	if (ieee80211_is_beacon(fc)) {
		txwi[3] &= ~cpu_to_le32(MT_TXD3_SW_POWER_MGMT);
		txwi[3] |= cpu_to_le32(MT_TXD3_REM_TX_COUNT);
	}

	if (info->flags & IEEE80211_TX_CTL_INJECTED) {
		u16 seqno = le16_to_cpu(hdr->seq_ctrl);

		if (ieee80211_is_back_req(hdr->frame_control)) {
			struct ieee80211_bar *bar;

			bar = (struct ieee80211_bar *)skb->data;
			seqno = le16_to_cpu(bar->start_seq_num);
		}

		val = MT_TXD3_SN_VALID |
		      FIELD_PREP(MT_TXD3_SEQ, IEEE80211_SEQ_TO_SN(seqno));
		txwi[3] |= cpu_to_le32(val);
	}

	val = FIELD_PREP(MT_TXD7_TYPE, fc_type) |
	      FIELD_PREP(MT_TXD7_SUB_TYPE, fc_stype);
	txwi[7] |= cpu_to_le32(val);
}

static void mt7921_update_txs(struct mt76_wcid *wcid, __le32 *txwi)
{
	struct mt7921_sta *msta = container_of(wcid, struct mt7921_sta, wcid);
	u32 pid, frame_type = FIELD_GET(MT_TXD2_FRAME_TYPE, txwi[2]);

	if (!(frame_type & (IEEE80211_FTYPE_DATA >> 2)))
		return;

	if (time_is_after_eq_jiffies(msta->next_txs_ts))
		return;

	msta->next_txs_ts = jiffies + msecs_to_jiffies(250);
	pid = mt76_get_next_pkt_id(wcid);
	txwi[5] |= cpu_to_le32(MT_TXD5_TX_STATUS_MCU |
			       FIELD_PREP(MT_TXD5_PID, pid));
}

void mt7921_mac_write_txwi(struct mt7921_dev *dev, __le32 *txwi,
			   struct sk_buff *skb, struct mt76_wcid *wcid,
			   struct ieee80211_key_conf *key, int pid,
			   bool beacon)
{
	struct ieee80211_tx_info *info = IEEE80211_SKB_CB(skb);
	struct ieee80211_vif *vif = info->control.vif;
	struct mt76_phy *mphy = &dev->mphy;
	u8 p_fmt, q_idx, omac_idx = 0, wmm_idx = 0;
	bool is_mmio = mt76_is_mmio(&dev->mt76);
	u32 sz_txd = is_mmio ? MT_TXD_SIZE : MT_SDIO_TXD_SIZE;
	bool is_8023 = info->flags & IEEE80211_TX_CTL_HW_80211_ENCAP;
	u16 tx_count = 15;
	u32 val;

	if (vif) {
		struct mt76_vif *mvif = (struct mt76_vif *)vif->drv_priv;

		omac_idx = mvif->omac_idx;
		wmm_idx = mvif->wmm_idx;
	}

	if (beacon) {
		p_fmt = MT_TX_TYPE_FW;
		q_idx = MT_LMAC_BCN0;
	} else if (skb_get_queue_mapping(skb) >= MT_TXQ_PSD) {
		p_fmt = is_mmio ? MT_TX_TYPE_CT : MT_TX_TYPE_SF;
		q_idx = MT_LMAC_ALTX0;
	} else {
		p_fmt = is_mmio ? MT_TX_TYPE_CT : MT_TX_TYPE_SF;
		q_idx = wmm_idx * MT7921_MAX_WMM_SETS +
			mt7921_lmac_mapping(dev, skb_get_queue_mapping(skb));
	}

	val = FIELD_PREP(MT_TXD0_TX_BYTES, skb->len + sz_txd) |
	      FIELD_PREP(MT_TXD0_PKT_FMT, p_fmt) |
	      FIELD_PREP(MT_TXD0_Q_IDX, q_idx);
	txwi[0] = cpu_to_le32(val);

	val = MT_TXD1_LONG_FORMAT |
	      FIELD_PREP(MT_TXD1_WLAN_IDX, wcid->idx) |
	      FIELD_PREP(MT_TXD1_OWN_MAC, omac_idx);

	txwi[1] = cpu_to_le32(val);
	txwi[2] = 0;

	val = FIELD_PREP(MT_TXD3_REM_TX_COUNT, tx_count);
	if (key)
		val |= MT_TXD3_PROTECT_FRAME;
	if (info->flags & IEEE80211_TX_CTL_NO_ACK)
		val |= MT_TXD3_NO_ACK;

	txwi[3] = cpu_to_le32(val);
	txwi[4] = 0;

	val = FIELD_PREP(MT_TXD5_PID, pid);
	if (pid >= MT_PACKET_ID_FIRST)
		val |= MT_TXD5_TX_STATUS_HOST;
	txwi[5] = cpu_to_le32(val);

	txwi[6] = 0;
	txwi[7] = wcid->amsdu ? cpu_to_le32(MT_TXD7_HW_AMSDU) : 0;

	if (is_8023)
		mt7921_mac_write_txwi_8023(dev, txwi, skb, wcid);
	else
		mt7921_mac_write_txwi_80211(dev, txwi, skb, key);

	if (txwi[2] & cpu_to_le32(MT_TXD2_FIX_RATE)) {
		int rateidx = ffs(vif->bss_conf.basic_rates) - 1;
		u16 rate, mode;

		/* hardware won't add HTC for mgmt/ctrl frame */
		txwi[2] |= cpu_to_le32(MT_TXD2_HTC_VLD);

		rate = mt76_calculate_default_rate(mphy, rateidx);
		mode = rate >> 8;
		rate &= GENMASK(7, 0);
		rate |= FIELD_PREP(MT_TX_RATE_MODE, mode);

		val = MT_TXD6_FIXED_BW |
		      FIELD_PREP(MT_TXD6_TX_RATE, rate);
		txwi[6] |= cpu_to_le32(val);
		txwi[3] |= cpu_to_le32(MT_TXD3_BA_DISABLE);
	}

	mt7921_update_txs(wcid, txwi);
}
EXPORT_SYMBOL_GPL(mt7921_mac_write_txwi);

void mt7921_tx_check_aggr(struct ieee80211_sta *sta, __le32 *txwi)
{
	struct mt7921_sta *msta;
	u16 fc, tid;
	u32 val;

	if (!sta || !(sta->ht_cap.ht_supported || sta->he_cap.has_he))
		return;

	tid = FIELD_GET(MT_TXD1_TID, le32_to_cpu(txwi[1]));
	if (tid >= 6) /* skip VO queue */
		return;

	val = le32_to_cpu(txwi[2]);
	fc = FIELD_GET(MT_TXD2_FRAME_TYPE, val) << 2 |
	     FIELD_GET(MT_TXD2_SUB_TYPE, val) << 4;
	if (unlikely(fc != (IEEE80211_FTYPE_DATA | IEEE80211_STYPE_QOS_DATA)))
		return;

	msta = (struct mt7921_sta *)sta->drv_priv;
	if (!test_and_set_bit(tid, &msta->ampdu_state))
		ieee80211_start_tx_ba_session(sta, tid, 0);
}
EXPORT_SYMBOL_GPL(mt7921_tx_check_aggr);

static bool
mt7921_mac_add_txs_skb(struct mt7921_dev *dev, struct mt76_wcid *wcid, int pid,
		       __le32 *txs_data)
{
	struct mt7921_sta *msta = container_of(wcid, struct mt7921_sta, wcid);
	struct mt76_sta_stats *stats = &msta->stats;
	struct ieee80211_supported_band *sband;
	struct mt76_dev *mdev = &dev->mt76;
	struct ieee80211_tx_info *info;
	struct rate_info rate = {};
	struct sk_buff_head list;
	u32 txrate, txs, mode;
	struct sk_buff *skb;
	bool cck = false;

	mt76_tx_status_lock(mdev, &list);
	skb = mt76_tx_status_skb_get(mdev, wcid, pid, &list);
	if (!skb)
		goto out;

	info = IEEE80211_SKB_CB(skb);
	txs = le32_to_cpu(txs_data[0]);
	if (!(txs & MT_TXS0_ACK_ERROR_MASK))
		info->flags |= IEEE80211_TX_STAT_ACK;

	info->status.ampdu_len = 1;
	info->status.ampdu_ack_len = !!(info->flags &
					IEEE80211_TX_STAT_ACK);

	info->status.rates[0].idx = -1;

	if (!wcid->sta)
		goto out;

	txrate = FIELD_GET(MT_TXS0_TX_RATE, txs);

	rate.mcs = FIELD_GET(MT_TX_RATE_IDX, txrate);
	rate.nss = FIELD_GET(MT_TX_RATE_NSS, txrate) + 1;

	if (rate.nss - 1 < ARRAY_SIZE(stats->tx_nss))
		stats->tx_nss[rate.nss - 1]++;
	if (rate.mcs < ARRAY_SIZE(stats->tx_mcs))
		stats->tx_mcs[rate.mcs]++;

	mode = FIELD_GET(MT_TX_RATE_MODE, txrate);
	switch (mode) {
	case MT_PHY_TYPE_CCK:
		cck = true;
		fallthrough;
	case MT_PHY_TYPE_OFDM:
		if (dev->mphy.chandef.chan->band == NL80211_BAND_5GHZ)
			sband = &dev->mphy.sband_5g.sband;
		else
			sband = &dev->mphy.sband_2g.sband;

		rate.mcs = mt76_get_rate(dev->mphy.dev, sband, rate.mcs, cck);
		rate.legacy = sband->bitrates[rate.mcs].bitrate;
		break;
	case MT_PHY_TYPE_HT:
	case MT_PHY_TYPE_HT_GF:
		rate.mcs += (rate.nss - 1) * 8;
		if (rate.mcs > 31)
			goto out;

		rate.flags = RATE_INFO_FLAGS_MCS;
		if (wcid->rate.flags & RATE_INFO_FLAGS_SHORT_GI)
			rate.flags |= RATE_INFO_FLAGS_SHORT_GI;
		break;
	case MT_PHY_TYPE_VHT:
		if (rate.mcs > 9)
			goto out;

		rate.flags = RATE_INFO_FLAGS_VHT_MCS;
		break;
	case MT_PHY_TYPE_HE_SU:
	case MT_PHY_TYPE_HE_EXT_SU:
	case MT_PHY_TYPE_HE_TB:
	case MT_PHY_TYPE_HE_MU:
		if (rate.mcs > 11)
			goto out;

		rate.he_gi = wcid->rate.he_gi;
		rate.he_dcm = FIELD_GET(MT_TX_RATE_DCM, txrate);
		rate.flags = RATE_INFO_FLAGS_HE_MCS;
		break;
	default:
		goto out;
	}
	stats->tx_mode[mode]++;

	switch (FIELD_GET(MT_TXS0_BW, txs)) {
	case IEEE80211_STA_RX_BW_160:
		rate.bw = RATE_INFO_BW_160;
		stats->tx_bw[3]++;
		break;
	case IEEE80211_STA_RX_BW_80:
		rate.bw = RATE_INFO_BW_80;
		stats->tx_bw[2]++;
		break;
	case IEEE80211_STA_RX_BW_40:
		rate.bw = RATE_INFO_BW_40;
		stats->tx_bw[1]++;
		break;
	default:
		rate.bw = RATE_INFO_BW_20;
		stats->tx_bw[0]++;
		break;
	}
	wcid->rate = rate;

out:
	if (skb)
		mt76_tx_status_skb_done(mdev, skb, &list);
	mt76_tx_status_unlock(mdev, &list);

	return !!skb;
}

static void mt7921_mac_add_txs(struct mt7921_dev *dev, void *data)
{
	struct mt7921_sta *msta = NULL;
	struct mt76_wcid *wcid;
	__le32 *txs_data = data;
	u16 wcidx;
	u32 txs;
	u8 pid;

	txs = le32_to_cpu(txs_data[0]);
	if (FIELD_GET(MT_TXS0_TXS_FORMAT, txs) > 1)
		return;

	txs = le32_to_cpu(txs_data[2]);
	wcidx = FIELD_GET(MT_TXS2_WCID, txs);

	txs = le32_to_cpu(txs_data[3]);
	pid = FIELD_GET(MT_TXS3_PID, txs);

	if (pid < MT_PACKET_ID_FIRST)
		return;

	if (wcidx >= MT7921_WTBL_SIZE)
		return;

	rcu_read_lock();

	wcid = rcu_dereference(dev->mt76.wcid[wcidx]);
	if (!wcid)
		goto out;

	mt7921_mac_add_txs_skb(dev, wcid, pid, txs_data);

	if (!wcid->sta)
		goto out;

	msta = container_of(wcid, struct mt7921_sta, wcid);
	spin_lock_bh(&dev->sta_poll_lock);
	if (list_empty(&msta->poll_list))
		list_add_tail(&msta->poll_list, &dev->sta_poll_list);
	spin_unlock_bh(&dev->sta_poll_lock);

out:
	rcu_read_unlock();
}

void mt7921_queue_rx_skb(struct mt76_dev *mdev, enum mt76_rxq_id q,
			 struct sk_buff *skb)
{
	struct mt7921_dev *dev = container_of(mdev, struct mt7921_dev, mt76);
	__le32 *rxd = (__le32 *)skb->data;
	__le32 *end = (__le32 *)&skb->data[skb->len];
	enum rx_pkt_type type;
	u16 flag;

	type = FIELD_GET(MT_RXD0_PKT_TYPE, le32_to_cpu(rxd[0]));
	flag = FIELD_GET(MT_RXD0_PKT_FLAG, le32_to_cpu(rxd[0]));

	if (type == PKT_TYPE_RX_EVENT && flag == 0x1)
		type = PKT_TYPE_NORMAL_MCU;

	switch (type) {
	case PKT_TYPE_RX_EVENT:
		mt7921_mcu_rx_event(dev, skb);
		break;
	case PKT_TYPE_TXS:
		for (rxd += 2; rxd + 8 <= end; rxd += 8)
			mt7921_mac_add_txs(dev, rxd);
		dev_kfree_skb(skb);
		break;
	case PKT_TYPE_NORMAL_MCU:
	case PKT_TYPE_NORMAL:
		if (!mt7921_mac_fill_rx(dev, skb)) {
			mt76_rx(&dev->mt76, q, skb);
			return;
		}
		fallthrough;
	default:
		dev_kfree_skb(skb);
		break;
	}
}
EXPORT_SYMBOL_GPL(mt7921_queue_rx_skb);

void mt7921_mac_reset_counters(struct mt7921_phy *phy)
{
	struct mt7921_dev *dev = phy->dev;
	int i;

	for (i = 0; i < 4; i++) {
		mt76_rr(dev, MT_TX_AGG_CNT(0, i));
		mt76_rr(dev, MT_TX_AGG_CNT2(0, i));
	}

	dev->mt76.phy.survey_time = ktime_get_boottime();
	memset(&dev->mt76.aggr_stats[0], 0, sizeof(dev->mt76.aggr_stats) / 2);

	/* reset airtime counters */
	mt76_rr(dev, MT_MIB_SDR9(0));
	mt76_rr(dev, MT_MIB_SDR36(0));
	mt76_rr(dev, MT_MIB_SDR37(0));

	mt76_set(dev, MT_WF_RMAC_MIB_TIME0(0), MT_WF_RMAC_MIB_RXTIME_CLR);
	mt76_set(dev, MT_WF_RMAC_MIB_AIRTIME0(0), MT_WF_RMAC_MIB_RXTIME_CLR);
}

void mt7921_mac_set_timing(struct mt7921_phy *phy)
{
	s16 coverage_class = phy->coverage_class;
	struct mt7921_dev *dev = phy->dev;
	u32 val, reg_offset;
	u32 cck = FIELD_PREP(MT_TIMEOUT_VAL_PLCP, 231) |
		  FIELD_PREP(MT_TIMEOUT_VAL_CCA, 48);
	u32 ofdm = FIELD_PREP(MT_TIMEOUT_VAL_PLCP, 60) |
		   FIELD_PREP(MT_TIMEOUT_VAL_CCA, 28);
	bool is_2ghz = phy->mt76->chandef.chan->band == NL80211_BAND_2GHZ;
	int sifs = is_2ghz ? 10 : 16, offset;

	if (!test_bit(MT76_STATE_RUNNING, &phy->mt76->state))
		return;

	mt76_set(dev, MT_ARB_SCR(0),
		 MT_ARB_SCR_TX_DISABLE | MT_ARB_SCR_RX_DISABLE);
	udelay(1);

	offset = 3 * coverage_class;
	reg_offset = FIELD_PREP(MT_TIMEOUT_VAL_PLCP, offset) |
		     FIELD_PREP(MT_TIMEOUT_VAL_CCA, offset);

	mt76_wr(dev, MT_TMAC_CDTR(0), cck + reg_offset);
	mt76_wr(dev, MT_TMAC_ODTR(0), ofdm + reg_offset);
	mt76_wr(dev, MT_TMAC_ICR0(0),
		FIELD_PREP(MT_IFS_EIFS, 360) |
		FIELD_PREP(MT_IFS_RIFS, 2) |
		FIELD_PREP(MT_IFS_SIFS, sifs) |
		FIELD_PREP(MT_IFS_SLOT, phy->slottime));

	if (phy->slottime < 20 || !is_2ghz)
		val = MT7921_CFEND_RATE_DEFAULT;
	else
		val = MT7921_CFEND_RATE_11B;

	mt76_rmw_field(dev, MT_AGG_ACR0(0), MT_AGG_ACR_CFEND_RATE, val);
	mt76_clear(dev, MT_ARB_SCR(0),
		   MT_ARB_SCR_TX_DISABLE | MT_ARB_SCR_RX_DISABLE);
}

static u8
mt7921_phy_get_nf(struct mt7921_phy *phy, int idx)
{
	return 0;
}

static void
mt7921_phy_update_channel(struct mt76_phy *mphy, int idx)
{
	struct mt7921_dev *dev = container_of(mphy->dev, struct mt7921_dev, mt76);
	struct mt7921_phy *phy = (struct mt7921_phy *)mphy->priv;
	struct mt76_channel_state *state;
	u64 busy_time, tx_time, rx_time, obss_time;
	int nf;

	busy_time = mt76_get_field(dev, MT_MIB_SDR9(idx),
				   MT_MIB_SDR9_BUSY_MASK);
	tx_time = mt76_get_field(dev, MT_MIB_SDR36(idx),
				 MT_MIB_SDR36_TXTIME_MASK);
	rx_time = mt76_get_field(dev, MT_MIB_SDR37(idx),
				 MT_MIB_SDR37_RXTIME_MASK);
	obss_time = mt76_get_field(dev, MT_WF_RMAC_MIB_AIRTIME14(idx),
				   MT_MIB_OBSSTIME_MASK);

	nf = mt7921_phy_get_nf(phy, idx);
	if (!phy->noise)
		phy->noise = nf << 4;
	else if (nf)
		phy->noise += nf - (phy->noise >> 4);

	state = mphy->chan_state;
	state->cc_busy += busy_time;
	state->cc_tx += tx_time;
	state->cc_rx += rx_time + obss_time;
	state->cc_bss_rx += rx_time;
	state->noise = -(phy->noise >> 4);
}

void mt7921_update_channel(struct mt76_phy *mphy)
{
	struct mt7921_dev *dev = container_of(mphy->dev, struct mt7921_dev, mt76);

	if (mt76_connac_pm_wake(mphy, &dev->pm))
		return;

	mt7921_phy_update_channel(mphy, 0);
	/* reset obss airtime */
	mt76_set(dev, MT_WF_RMAC_MIB_TIME0(0), MT_WF_RMAC_MIB_RXTIME_CLR);

	mt76_connac_power_save_sched(mphy, &dev->pm);
<<<<<<< HEAD
}

void mt7921_tx_token_put(struct mt7921_dev *dev)
{
	struct mt76_txwi_cache *txwi;
	int id;

	spin_lock_bh(&dev->mt76.token_lock);
	idr_for_each_entry(&dev->mt76.token, txwi, id) {
		mt7921_txp_skb_unmap(&dev->mt76, txwi);
		if (txwi->skb) {
			struct ieee80211_hw *hw;

			hw = mt76_tx_status_get_hw(&dev->mt76, txwi->skb);
			ieee80211_free_txskb(hw, txwi->skb);
		}
		mt76_put_txwi(&dev->mt76, txwi);
		dev->mt76.token_count--;
	}
	spin_unlock_bh(&dev->mt76.token_lock);
	idr_destroy(&dev->mt76.token);
=======
>>>>>>> df0cc57e
}
EXPORT_SYMBOL_GPL(mt7921_update_channel);

static void
mt7921_vif_connect_iter(void *priv, u8 *mac,
			struct ieee80211_vif *vif)
{
	struct mt7921_vif *mvif = (struct mt7921_vif *)vif->drv_priv;
	struct mt7921_dev *dev = mvif->phy->dev;

	if (vif->type == NL80211_IFTYPE_STATION)
		ieee80211_disconnect(vif, true);

	mt76_connac_mcu_uni_add_dev(&dev->mphy, vif, &mvif->sta.wcid, true);
	mt7921_mcu_set_tx(dev, vif);
}

<<<<<<< HEAD
static int
mt7921_mac_reset(struct mt7921_dev *dev)
{
	int i, err;

	mt76_connac_free_pending_tx_skbs(&dev->pm, NULL);

	mt76_wr(dev, MT_WFDMA0_HOST_INT_ENA, 0);
	mt76_wr(dev, MT_PCIE_MAC_INT_ENABLE, 0x0);

	set_bit(MT76_RESET, &dev->mphy.state);
	set_bit(MT76_MCU_RESET, &dev->mphy.state);
	wake_up(&dev->mt76.mcu.wait);
	skb_queue_purge(&dev->mt76.mcu.res_q);

	mt76_txq_schedule_all(&dev->mphy);

	mt76_worker_disable(&dev->mt76.tx_worker);
	napi_disable(&dev->mt76.napi[MT_RXQ_MAIN]);
	napi_disable(&dev->mt76.napi[MT_RXQ_MCU]);
	napi_disable(&dev->mt76.napi[MT_RXQ_MCU_WA]);
	napi_disable(&dev->mt76.tx_napi);

	mt7921_tx_token_put(dev);
	idr_init(&dev->mt76.token);

	mt7921_wpdma_reset(dev, true);

	mt76_for_each_q_rx(&dev->mt76, i) {
		napi_enable(&dev->mt76.napi[i]);
		napi_schedule(&dev->mt76.napi[i]);
	}

	clear_bit(MT76_MCU_RESET, &dev->mphy.state);

	mt76_wr(dev, MT_WFDMA0_HOST_INT_ENA,
		MT_INT_RX_DONE_ALL | MT_INT_TX_DONE_ALL |
		MT_INT_MCU_CMD);
	mt76_wr(dev, MT_PCIE_MAC_INT_ENABLE, 0xff);

	err = mt7921_run_firmware(dev);
	if (err)
		goto out;

	err = mt7921_mcu_set_eeprom(dev);
	if (err)
		goto out;

	err = mt7921_mac_init(dev);
	if (err)
		goto out;

	err = __mt7921_start(&dev->phy);
out:
	clear_bit(MT76_RESET, &dev->mphy.state);

	napi_enable(&dev->mt76.tx_napi);
	napi_schedule(&dev->mt76.tx_napi);
	mt76_worker_enable(&dev->mt76.tx_worker);

	return err;
}

=======
>>>>>>> df0cc57e
/* system error recovery */
void mt7921_mac_reset_work(struct work_struct *work)
{
	struct mt7921_dev *dev = container_of(work, struct mt7921_dev,
					      reset_work);
	struct ieee80211_hw *hw = mt76_hw(dev);
	struct mt76_connac_pm *pm = &dev->pm;
	int i;

	dev_err(dev->mt76.dev, "chip reset\n");
	dev->hw_full_reset = true;
	ieee80211_stop_queues(hw);

	cancel_delayed_work_sync(&dev->mphy.mac_work);
	cancel_delayed_work_sync(&pm->ps_work);
	cancel_work_sync(&pm->wake_work);

	mutex_lock(&dev->mt76.mutex);
<<<<<<< HEAD
	for (i = 0; i < 10; i++) {
		__mt7921_mcu_drv_pmctrl(dev);

		if (!mt7921_mac_reset(dev))
=======
	for (i = 0; i < 10; i++)
		if (!mt7921_dev_reset(dev))
>>>>>>> df0cc57e
			break;
	mutex_unlock(&dev->mt76.mutex);

	if (i == 10)
		dev_err(dev->mt76.dev, "chip reset failed\n");

	if (test_and_clear_bit(MT76_HW_SCANNING, &dev->mphy.state)) {
		struct cfg80211_scan_info info = {
			.aborted = true,
		};

		ieee80211_scan_completed(dev->mphy.hw, &info);
	}

	dev->hw_full_reset = false;
	ieee80211_wake_queues(hw);
	ieee80211_iterate_active_interfaces(hw,
					    IEEE80211_IFACE_ITER_RESUME_ALL,
					    mt7921_vif_connect_iter, NULL);
	mt76_connac_power_save_sched(&dev->mt76.phy, pm);
}

void mt7921_reset(struct mt76_dev *mdev)
{
	struct mt7921_dev *dev = container_of(mdev, struct mt7921_dev, mt76);

	if (!dev->hw_init_done)
		return;

	if (dev->hw_full_reset)
		return;

	queue_work(dev->mt76.wq, &dev->reset_work);
}

void mt7921_mac_update_mib_stats(struct mt7921_phy *phy)
{
	struct mt7921_dev *dev = phy->dev;
	struct mib_stats *mib = &phy->mib;
	int i, aggr0 = 0, aggr1;
	u32 val;

	mib->fcs_err_cnt += mt76_get_field(dev, MT_MIB_SDR3(0),
					   MT_MIB_SDR3_FCS_ERR_MASK);
	mib->ack_fail_cnt += mt76_get_field(dev, MT_MIB_MB_BSDR3(0),
					    MT_MIB_ACK_FAIL_COUNT_MASK);
	mib->ba_miss_cnt += mt76_get_field(dev, MT_MIB_MB_BSDR2(0),
					   MT_MIB_BA_FAIL_COUNT_MASK);
	mib->rts_cnt += mt76_get_field(dev, MT_MIB_MB_BSDR0(0),
				       MT_MIB_RTS_COUNT_MASK);
	mib->rts_retries_cnt += mt76_get_field(dev, MT_MIB_MB_BSDR1(0),
					       MT_MIB_RTS_FAIL_COUNT_MASK);

	mib->tx_ampdu_cnt += mt76_rr(dev, MT_MIB_SDR12(0));
	mib->tx_mpdu_attempts_cnt += mt76_rr(dev, MT_MIB_SDR14(0));
	mib->tx_mpdu_success_cnt += mt76_rr(dev, MT_MIB_SDR15(0));

	val = mt76_rr(dev, MT_MIB_SDR32(0));
	mib->tx_pkt_ebf_cnt += FIELD_GET(MT_MIB_SDR9_EBF_CNT_MASK, val);
	mib->tx_pkt_ibf_cnt += FIELD_GET(MT_MIB_SDR9_IBF_CNT_MASK, val);

	val = mt76_rr(dev, MT_ETBF_TX_APP_CNT(0));
	mib->tx_bf_ibf_ppdu_cnt += FIELD_GET(MT_ETBF_TX_IBF_CNT, val);
	mib->tx_bf_ebf_ppdu_cnt += FIELD_GET(MT_ETBF_TX_EBF_CNT, val);

	val = mt76_rr(dev, MT_ETBF_RX_FB_CNT(0));
	mib->tx_bf_rx_fb_all_cnt += FIELD_GET(MT_ETBF_RX_FB_ALL, val);
	mib->tx_bf_rx_fb_he_cnt += FIELD_GET(MT_ETBF_RX_FB_HE, val);
	mib->tx_bf_rx_fb_vht_cnt += FIELD_GET(MT_ETBF_RX_FB_VHT, val);
	mib->tx_bf_rx_fb_ht_cnt += FIELD_GET(MT_ETBF_RX_FB_HT, val);

	mib->rx_mpdu_cnt += mt76_rr(dev, MT_MIB_SDR5(0));
	mib->rx_ampdu_cnt += mt76_rr(dev, MT_MIB_SDR22(0));
	mib->rx_ampdu_bytes_cnt += mt76_rr(dev, MT_MIB_SDR23(0));
	mib->rx_ba_cnt += mt76_rr(dev, MT_MIB_SDR31(0));

	for (i = 0; i < ARRAY_SIZE(mib->tx_amsdu); i++) {
		val = mt76_rr(dev, MT_PLE_AMSDU_PACK_MSDU_CNT(i));
		mib->tx_amsdu[i] += val;
		mib->tx_amsdu_cnt += val;
	}

	for (i = 0, aggr1 = aggr0 + 4; i < 4; i++) {
		u32 val2;

		val = mt76_rr(dev, MT_TX_AGG_CNT(0, i));
		val2 = mt76_rr(dev, MT_TX_AGG_CNT2(0, i));

		dev->mt76.aggr_stats[aggr0++] += val & 0xffff;
		dev->mt76.aggr_stats[aggr0++] += val >> 16;
		dev->mt76.aggr_stats[aggr1++] += val2 & 0xffff;
		dev->mt76.aggr_stats[aggr1++] += val2 >> 16;
	}
}

void mt7921_mac_work(struct work_struct *work)
{
	struct mt7921_phy *phy;
	struct mt76_phy *mphy;

	mphy = (struct mt76_phy *)container_of(work, struct mt76_phy,
					       mac_work.work);
	phy = mphy->priv;

	mt7921_mutex_acquire(phy->dev);

	mt76_update_survey(mphy);
	if (++mphy->mac_work_count == 2) {
		mphy->mac_work_count = 0;

		mt7921_mac_update_mib_stats(phy);
	}

	mt7921_mutex_release(phy->dev);

	mt76_tx_status_check(mphy->dev, false);
	ieee80211_queue_delayed_work(phy->mt76->hw, &mphy->mac_work,
				     MT7921_WATCHDOG_TIME);
}

void mt7921_pm_wake_work(struct work_struct *work)
{
	struct mt7921_dev *dev;
	struct mt76_phy *mphy;

	dev = (struct mt7921_dev *)container_of(work, struct mt7921_dev,
						pm.wake_work);
	mphy = dev->phy.mt76;

	if (!mt7921_mcu_drv_pmctrl(dev)) {
		struct mt76_dev *mdev = &dev->mt76;
		int i;

		if (mt76_is_sdio(mdev)) {
			mt76_connac_pm_dequeue_skbs(mphy, &dev->pm);
			mt76_worker_schedule(&mdev->sdio.txrx_worker);
		} else {
			mt76_for_each_q_rx(mdev, i)
				napi_schedule(&mdev->napi[i]);
			mt76_connac_pm_dequeue_skbs(mphy, &dev->pm);
			mt7921_mcu_tx_cleanup(dev);
		}
		if (test_bit(MT76_STATE_RUNNING, &mphy->state))
			ieee80211_queue_delayed_work(mphy->hw, &mphy->mac_work,
						     MT7921_WATCHDOG_TIME);
	}

	ieee80211_wake_queues(mphy->hw);
	wake_up(&dev->pm.wait);
}

void mt7921_pm_power_save_work(struct work_struct *work)
{
	struct mt7921_dev *dev;
	unsigned long delta;
	struct mt76_phy *mphy;

	dev = (struct mt7921_dev *)container_of(work, struct mt7921_dev,
						pm.ps_work.work);
	mphy = dev->phy.mt76;

	delta = dev->pm.idle_timeout;
	if (test_bit(MT76_HW_SCANNING, &mphy->state) ||
	    test_bit(MT76_HW_SCHED_SCANNING, &mphy->state))
		goto out;

	if (time_is_after_jiffies(dev->pm.last_activity + delta)) {
		delta = dev->pm.last_activity + delta - jiffies;
		goto out;
	}

	if (!mt7921_mcu_fw_pmctrl(dev)) {
		cancel_delayed_work_sync(&mphy->mac_work);
		return;
	}
out:
	queue_delayed_work(dev->mt76.wq, &dev->pm.ps_work, delta);
}

void mt7921_coredump_work(struct work_struct *work)
{
	struct mt7921_dev *dev;
	char *dump, *data;

	dev = (struct mt7921_dev *)container_of(work, struct mt7921_dev,
						coredump.work.work);

	if (time_is_after_jiffies(dev->coredump.last_activity +
				  4 * MT76_CONNAC_COREDUMP_TIMEOUT)) {
		queue_delayed_work(dev->mt76.wq, &dev->coredump.work,
				   MT76_CONNAC_COREDUMP_TIMEOUT);
		return;
	}

	dump = vzalloc(MT76_CONNAC_COREDUMP_SZ);
	data = dump;

	while (true) {
		struct sk_buff *skb;

		spin_lock_bh(&dev->mt76.lock);
		skb = __skb_dequeue(&dev->coredump.msg_list);
		spin_unlock_bh(&dev->mt76.lock);

		if (!skb)
			break;

		skb_pull(skb, sizeof(struct mt7921_mcu_rxd));
		if (!dump || data + skb->len - dump > MT76_CONNAC_COREDUMP_SZ) {
			dev_kfree_skb(skb);
			continue;
		}

		memcpy(data, skb->data, skb->len);
		data += skb->len;

		dev_kfree_skb(skb);
	}

	if (dump)
		dev_coredumpv(dev->mt76.dev, dump, MT76_CONNAC_COREDUMP_SZ,
			      GFP_KERNEL);

	mt7921_reset(&dev->mt76);
}<|MERGE_RESOLUTION|>--- conflicted
+++ resolved
@@ -685,17 +685,10 @@
 	if (!hdr_trans) {
 		if (insert_ccmp_hdr) {
 			u8 key_id = FIELD_GET(MT_RXD1_NORMAL_KEY_ID, rxd1);
-<<<<<<< HEAD
 
 			mt76_insert_ccmp_hdr(skb, key_id);
 		}
 
-=======
-
-			mt76_insert_ccmp_hdr(skb, key_id);
-		}
-
->>>>>>> df0cc57e
 		hdr = mt76_skb_get_hdr(skb);
 		fc = hdr->frame_control;
 		if (ieee80211_is_data_qos(fc)) {
@@ -713,13 +706,10 @@
 	if (rxv && status->flag & RX_FLAG_RADIOTAP_HE) {
 		mt7921_mac_decode_he_radiotap(skb, status, rxv, mode);
 
-<<<<<<< HEAD
-=======
 		if (status->flag & RX_FLAG_RADIOTAP_HE_MU)
 			mt7921_mac_decode_he_mu_radiotap(skb, status, rxv);
 	}
 
->>>>>>> df0cc57e
 	if (!status->wcid || !ieee80211_is_data_qos(fc))
 		return 0;
 
@@ -842,23 +832,6 @@
 	val = FIELD_PREP(MT_TXD7_TYPE, fc_type) |
 	      FIELD_PREP(MT_TXD7_SUB_TYPE, fc_stype);
 	txwi[7] |= cpu_to_le32(val);
-}
-
-static void mt7921_update_txs(struct mt76_wcid *wcid, __le32 *txwi)
-{
-	struct mt7921_sta *msta = container_of(wcid, struct mt7921_sta, wcid);
-	u32 pid, frame_type = FIELD_GET(MT_TXD2_FRAME_TYPE, txwi[2]);
-
-	if (!(frame_type & (IEEE80211_FTYPE_DATA >> 2)))
-		return;
-
-	if (time_is_after_eq_jiffies(msta->next_txs_ts))
-		return;
-
-	msta->next_txs_ts = jiffies + msecs_to_jiffies(250);
-	pid = mt76_get_next_pkt_id(wcid);
-	txwi[5] |= cpu_to_le32(MT_TXD5_TX_STATUS_MCU |
-			       FIELD_PREP(MT_TXD5_PID, pid));
 }
 
 void mt7921_mac_write_txwi(struct mt7921_dev *dev, __le32 *txwi,
@@ -946,8 +919,6 @@
 		txwi[6] |= cpu_to_le32(val);
 		txwi[3] |= cpu_to_le32(MT_TXD3_BA_DISABLE);
 	}
-
-	mt7921_update_txs(wcid, txwi);
 }
 EXPORT_SYMBOL_GPL(mt7921_mac_write_txwi);
 
@@ -1291,30 +1262,6 @@
 	mt76_set(dev, MT_WF_RMAC_MIB_TIME0(0), MT_WF_RMAC_MIB_RXTIME_CLR);
 
 	mt76_connac_power_save_sched(mphy, &dev->pm);
-<<<<<<< HEAD
-}
-
-void mt7921_tx_token_put(struct mt7921_dev *dev)
-{
-	struct mt76_txwi_cache *txwi;
-	int id;
-
-	spin_lock_bh(&dev->mt76.token_lock);
-	idr_for_each_entry(&dev->mt76.token, txwi, id) {
-		mt7921_txp_skb_unmap(&dev->mt76, txwi);
-		if (txwi->skb) {
-			struct ieee80211_hw *hw;
-
-			hw = mt76_tx_status_get_hw(&dev->mt76, txwi->skb);
-			ieee80211_free_txskb(hw, txwi->skb);
-		}
-		mt76_put_txwi(&dev->mt76, txwi);
-		dev->mt76.token_count--;
-	}
-	spin_unlock_bh(&dev->mt76.token_lock);
-	idr_destroy(&dev->mt76.token);
-=======
->>>>>>> df0cc57e
 }
 EXPORT_SYMBOL_GPL(mt7921_update_channel);
 
@@ -1332,72 +1279,6 @@
 	mt7921_mcu_set_tx(dev, vif);
 }
 
-<<<<<<< HEAD
-static int
-mt7921_mac_reset(struct mt7921_dev *dev)
-{
-	int i, err;
-
-	mt76_connac_free_pending_tx_skbs(&dev->pm, NULL);
-
-	mt76_wr(dev, MT_WFDMA0_HOST_INT_ENA, 0);
-	mt76_wr(dev, MT_PCIE_MAC_INT_ENABLE, 0x0);
-
-	set_bit(MT76_RESET, &dev->mphy.state);
-	set_bit(MT76_MCU_RESET, &dev->mphy.state);
-	wake_up(&dev->mt76.mcu.wait);
-	skb_queue_purge(&dev->mt76.mcu.res_q);
-
-	mt76_txq_schedule_all(&dev->mphy);
-
-	mt76_worker_disable(&dev->mt76.tx_worker);
-	napi_disable(&dev->mt76.napi[MT_RXQ_MAIN]);
-	napi_disable(&dev->mt76.napi[MT_RXQ_MCU]);
-	napi_disable(&dev->mt76.napi[MT_RXQ_MCU_WA]);
-	napi_disable(&dev->mt76.tx_napi);
-
-	mt7921_tx_token_put(dev);
-	idr_init(&dev->mt76.token);
-
-	mt7921_wpdma_reset(dev, true);
-
-	mt76_for_each_q_rx(&dev->mt76, i) {
-		napi_enable(&dev->mt76.napi[i]);
-		napi_schedule(&dev->mt76.napi[i]);
-	}
-
-	clear_bit(MT76_MCU_RESET, &dev->mphy.state);
-
-	mt76_wr(dev, MT_WFDMA0_HOST_INT_ENA,
-		MT_INT_RX_DONE_ALL | MT_INT_TX_DONE_ALL |
-		MT_INT_MCU_CMD);
-	mt76_wr(dev, MT_PCIE_MAC_INT_ENABLE, 0xff);
-
-	err = mt7921_run_firmware(dev);
-	if (err)
-		goto out;
-
-	err = mt7921_mcu_set_eeprom(dev);
-	if (err)
-		goto out;
-
-	err = mt7921_mac_init(dev);
-	if (err)
-		goto out;
-
-	err = __mt7921_start(&dev->phy);
-out:
-	clear_bit(MT76_RESET, &dev->mphy.state);
-
-	napi_enable(&dev->mt76.tx_napi);
-	napi_schedule(&dev->mt76.tx_napi);
-	mt76_worker_enable(&dev->mt76.tx_worker);
-
-	return err;
-}
-
-=======
->>>>>>> df0cc57e
 /* system error recovery */
 void mt7921_mac_reset_work(struct work_struct *work)
 {
@@ -1416,15 +1297,8 @@
 	cancel_work_sync(&pm->wake_work);
 
 	mutex_lock(&dev->mt76.mutex);
-<<<<<<< HEAD
-	for (i = 0; i < 10; i++) {
-		__mt7921_mcu_drv_pmctrl(dev);
-
-		if (!mt7921_mac_reset(dev))
-=======
 	for (i = 0; i < 10; i++)
 		if (!mt7921_dev_reset(dev))
->>>>>>> df0cc57e
 			break;
 	mutex_unlock(&dev->mt76.mutex);
 
