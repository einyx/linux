--- conflicted
+++ resolved
@@ -180,8 +180,6 @@
 #define MLXBF_I2C_COREPLL_CORE_OD_YU_MASK   GENMASK(3, 0)
 #define MLXBF_I2C_COREPLL_CORE_R_YU_MASK    GENMASK(31, 26)
 
-<<<<<<< HEAD
-=======
 /* SMBus timing parameters. */
 #define MLXBF_I2C_SMBUS_TIMER_SCL_LOW_SCL_HIGH    0x00
 #define MLXBF_I2C_SMBUS_TIMER_FALL_RISE_SPIKE     0x04
@@ -190,7 +188,6 @@
 #define MLXBF_I2C_SMBUS_TIMER_TSETUP_DATA         0x10
 #define MLXBF_I2C_SMBUS_THIGH_MAX_TBUF            0x14
 #define MLXBF_I2C_SMBUS_SCL_LOW_TIMEOUT           0x18
->>>>>>> 9abf2313
 
 #define MLXBF_I2C_SHIFT_0   0
 #define MLXBF_I2C_SHIFT_8   8
@@ -498,20 +495,6 @@
 
 static struct mutex mlxbf_i2c_bus_lock;
 
-<<<<<<< HEAD
-/* Polling frequency in microseconds. */
-#define MLXBF_I2C_POLL_FREQ_IN_USEC        200
-
-#define MLXBF_I2C_SHIFT_0   0
-#define MLXBF_I2C_SHIFT_8   8
-#define MLXBF_I2C_SHIFT_16  16
-#define MLXBF_I2C_SHIFT_24  24
-
-#define MLXBF_I2C_MASK_8    GENMASK(7, 0)
-#define MLXBF_I2C_MASK_16   GENMASK(15, 0)
-
-=======
->>>>>>> 9abf2313
 /*
  * Function to poll a set of bits at a specific address; it checks whether
  * the bits are equal to zero when eq_zero is set to 'true', and not equal
@@ -809,15 +792,10 @@
 			write_en = 1;
 			write_len += operation->length;
 			if (data_idx + operation->length >
-<<<<<<< HEAD
-					MLXBF_I2C_MASTER_DATA_DESC_SIZE)
-				return -ENOBUFS;
-=======
 					MLXBF_I2C_MASTER_DATA_DESC_SIZE) {
 				ret = -ENOBUFS;
 				goto out_unlock;
 			}
->>>>>>> 9abf2313
 			memcpy(data_desc + data_idx,
 			       operation->buffer, operation->length);
 			data_idx += operation->length;
@@ -2233,22 +2211,15 @@
 			[1] = &mlxbf_i2c_corepll_res[MLXBF_I2C_CHIP_TYPE_1],
 			[2] = &mlxbf_i2c_gpio_res[MLXBF_I2C_CHIP_TYPE_1]
 		},
-<<<<<<< HEAD
-		.calculate_freq = mlxbf_i2c_calculate_freq_from_tyu
-=======
 		.calculate_freq = mlxbf_i2c_calculate_freq_from_tyu,
 		.smbus_master_rs_bytes_off = MLXBF_I2C_YU_SMBUS_RS_BYTES,
 		.smbus_master_fsm_off = MLXBF_I2C_YU_SMBUS_MASTER_FSM
->>>>>>> 9abf2313
 	},
 	[MLXBF_I2C_CHIP_TYPE_2] = {
 		.type = MLXBF_I2C_CHIP_TYPE_2,
 		.shared_res = {
 			[0] = &mlxbf_i2c_corepll_res[MLXBF_I2C_CHIP_TYPE_2]
 		},
-<<<<<<< HEAD
-		.calculate_freq = mlxbf_i2c_calculate_freq_from_yu
-=======
 		.calculate_freq = mlxbf_i2c_calculate_freq_from_yu,
 		.smbus_master_rs_bytes_off = MLXBF_I2C_YU_SMBUS_RS_BYTES,
 		.smbus_master_fsm_off = MLXBF_I2C_YU_SMBUS_MASTER_FSM
@@ -2261,7 +2232,6 @@
 		.calculate_freq = mlxbf_i2c_calculate_freq_from_yu,
 		.smbus_master_rs_bytes_off = MLXBF_I2C_RSH_YU_SMBUS_RS_BYTES,
 		.smbus_master_fsm_off = MLXBF_I2C_RSH_YU_SMBUS_MASTER_FSM
->>>>>>> 9abf2313
 	}
 };
 
