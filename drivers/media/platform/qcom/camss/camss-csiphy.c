// SPDX-License-Identifier: GPL-2.0
/*
 * camss-csiphy.c
 *
 * Qualcomm MSM Camera Subsystem - CSIPHY Module
 *
 * Copyright (c) 2011-2015, The Linux Foundation. All rights reserved.
 * Copyright (C) 2016-2018 Linaro Ltd.
 */
#include <linux/clk.h>
#include <linux/delay.h>
#include <linux/interrupt.h>
#include <linux/io.h>
#include <linux/kernel.h>
#include <linux/of.h>
#include <linux/platform_device.h>
#include <linux/pm_runtime.h>
#include <media/media-entity.h>
#include <media/v4l2-device.h>
#include <media/v4l2-subdev.h>

#include "camss-csiphy.h"
#include "camss.h"

#define MSM_CSIPHY_NAME "msm_csiphy"

struct csiphy_format {
	u32 code;
	u8 bpp;
};

static const struct csiphy_format csiphy_formats_8x16[] = {
	{ MEDIA_BUS_FMT_UYVY8_1X16, 8 },
	{ MEDIA_BUS_FMT_VYUY8_1X16, 8 },
	{ MEDIA_BUS_FMT_YUYV8_1X16, 8 },
	{ MEDIA_BUS_FMT_YVYU8_1X16, 8 },
	{ MEDIA_BUS_FMT_SBGGR8_1X8, 8 },
	{ MEDIA_BUS_FMT_SGBRG8_1X8, 8 },
	{ MEDIA_BUS_FMT_SGRBG8_1X8, 8 },
	{ MEDIA_BUS_FMT_SRGGB8_1X8, 8 },
	{ MEDIA_BUS_FMT_SBGGR10_1X10, 10 },
	{ MEDIA_BUS_FMT_SGBRG10_1X10, 10 },
	{ MEDIA_BUS_FMT_SGRBG10_1X10, 10 },
	{ MEDIA_BUS_FMT_SRGGB10_1X10, 10 },
	{ MEDIA_BUS_FMT_SBGGR12_1X12, 12 },
	{ MEDIA_BUS_FMT_SGBRG12_1X12, 12 },
	{ MEDIA_BUS_FMT_SGRBG12_1X12, 12 },
	{ MEDIA_BUS_FMT_SRGGB12_1X12, 12 },
	{ MEDIA_BUS_FMT_Y10_1X10, 10 },
};

static const struct csiphy_format csiphy_formats_8x96[] = {
	{ MEDIA_BUS_FMT_UYVY8_1X16, 8 },
	{ MEDIA_BUS_FMT_VYUY8_1X16, 8 },
	{ MEDIA_BUS_FMT_YUYV8_1X16, 8 },
	{ MEDIA_BUS_FMT_YVYU8_1X16, 8 },
	{ MEDIA_BUS_FMT_SBGGR8_1X8, 8 },
	{ MEDIA_BUS_FMT_SGBRG8_1X8, 8 },
	{ MEDIA_BUS_FMT_SGRBG8_1X8, 8 },
	{ MEDIA_BUS_FMT_SRGGB8_1X8, 8 },
	{ MEDIA_BUS_FMT_SBGGR10_1X10, 10 },
	{ MEDIA_BUS_FMT_SGBRG10_1X10, 10 },
	{ MEDIA_BUS_FMT_SGRBG10_1X10, 10 },
	{ MEDIA_BUS_FMT_SRGGB10_1X10, 10 },
	{ MEDIA_BUS_FMT_SBGGR12_1X12, 12 },
	{ MEDIA_BUS_FMT_SGBRG12_1X12, 12 },
	{ MEDIA_BUS_FMT_SGRBG12_1X12, 12 },
	{ MEDIA_BUS_FMT_SRGGB12_1X12, 12 },
	{ MEDIA_BUS_FMT_SBGGR14_1X14, 14 },
	{ MEDIA_BUS_FMT_SGBRG14_1X14, 14 },
	{ MEDIA_BUS_FMT_SGRBG14_1X14, 14 },
	{ MEDIA_BUS_FMT_SRGGB14_1X14, 14 },
	{ MEDIA_BUS_FMT_Y10_1X10, 10 },
};

static const struct csiphy_format csiphy_formats_sdm845[] = {
	{ MEDIA_BUS_FMT_UYVY8_1X16, 8 },
	{ MEDIA_BUS_FMT_VYUY8_1X16, 8 },
	{ MEDIA_BUS_FMT_YUYV8_1X16, 8 },
	{ MEDIA_BUS_FMT_YVYU8_1X16, 8 },
	{ MEDIA_BUS_FMT_SBGGR8_1X8, 8 },
	{ MEDIA_BUS_FMT_SGBRG8_1X8, 8 },
	{ MEDIA_BUS_FMT_SGRBG8_1X8, 8 },
	{ MEDIA_BUS_FMT_SRGGB8_1X8, 8 },
	{ MEDIA_BUS_FMT_SBGGR10_1X10, 10 },
	{ MEDIA_BUS_FMT_SGBRG10_1X10, 10 },
	{ MEDIA_BUS_FMT_SGRBG10_1X10, 10 },
	{ MEDIA_BUS_FMT_SRGGB10_1X10, 10 },
	{ MEDIA_BUS_FMT_SBGGR12_1X12, 12 },
	{ MEDIA_BUS_FMT_SGBRG12_1X12, 12 },
	{ MEDIA_BUS_FMT_SGRBG12_1X12, 12 },
	{ MEDIA_BUS_FMT_SRGGB12_1X12, 12 },
	{ MEDIA_BUS_FMT_SBGGR14_1X14, 14 },
	{ MEDIA_BUS_FMT_SGBRG14_1X14, 14 },
	{ MEDIA_BUS_FMT_SGRBG14_1X14, 14 },
	{ MEDIA_BUS_FMT_SRGGB14_1X14, 14 },
	{ MEDIA_BUS_FMT_Y8_1X8, 8 },
	{ MEDIA_BUS_FMT_Y10_1X10, 10 },
};

/*
 * csiphy_get_bpp - map media bus format to bits per pixel
 * @formats: supported media bus formats array
 * @nformats: size of @formats array
 * @code: media bus format code
 *
 * Return number of bits per pixel
 */
static u8 csiphy_get_bpp(const struct csiphy_format *formats,
			 unsigned int nformats, u32 code)
{
	unsigned int i;

	for (i = 0; i < nformats; i++)
		if (code == formats[i].code)
			return formats[i].bpp;

	WARN(1, "Unknown format\n");

	return formats[0].bpp;
}

/*
 * csiphy_set_clock_rates - Calculate and set clock rates on CSIPHY module
 * @csiphy: CSIPHY device
 */
static int csiphy_set_clock_rates(struct csiphy_device *csiphy)
{
	struct device *dev = csiphy->camss->dev;
	s64 link_freq;
	int i, j;
	int ret;

	u8 bpp = csiphy_get_bpp(csiphy->formats, csiphy->nformats,
				csiphy->fmt[MSM_CSIPHY_PAD_SINK].code);
	u8 num_lanes = csiphy->cfg.csi2->lane_cfg.num_data;

	link_freq = camss_get_link_freq(&csiphy->subdev.entity, bpp, num_lanes);
	if (link_freq < 0)
		link_freq  = 0;

	for (i = 0; i < csiphy->nclocks; i++) {
		struct camss_clock *clock = &csiphy->clock[i];

		if (csiphy->rate_set[i]) {
			u64 min_rate = link_freq / 4;
			long round_rate;

			camss_add_clock_margin(&min_rate);

			for (j = 0; j < clock->nfreqs; j++)
				if (min_rate < clock->freq[j])
					break;

			if (j == clock->nfreqs) {
				dev_err(dev,
					"Pixel clock is too high for CSIPHY\n");
				return -EINVAL;
			}

			/* if sensor pixel clock is not available */
			/* set highest possible CSIPHY clock rate */
			if (min_rate == 0)
				j = clock->nfreqs - 1;

			round_rate = clk_round_rate(clock->clk, clock->freq[j]);
			if (round_rate < 0) {
				dev_err(dev, "clk round rate failed: %ld\n",
					round_rate);
				return -EINVAL;
			}

			csiphy->timer_clk_rate = round_rate;

			ret = clk_set_rate(clock->clk, csiphy->timer_clk_rate);
			if (ret < 0) {
				dev_err(dev, "clk set rate failed: %d\n", ret);
				return ret;
			}
		}
	}

	return 0;
}

/*
 * csiphy_set_power - Power on/off CSIPHY module
 * @sd: CSIPHY V4L2 subdevice
 * @on: Requested power state
 *
 * Return 0 on success or a negative error code otherwise
 */
static int csiphy_set_power(struct v4l2_subdev *sd, int on)
{
	struct csiphy_device *csiphy = v4l2_get_subdevdata(sd);
	struct device *dev = csiphy->camss->dev;

	if (on) {
		int ret;

		ret = pm_runtime_resume_and_get(dev);
		if (ret < 0)
			return ret;

		ret = csiphy_set_clock_rates(csiphy);
		if (ret < 0) {
			pm_runtime_put_sync(dev);
			return ret;
		}

		ret = camss_enable_clocks(csiphy->nclocks, csiphy->clock, dev);
		if (ret < 0) {
			pm_runtime_put_sync(dev);
			return ret;
		}

		enable_irq(csiphy->irq);

		csiphy->ops->reset(csiphy);

		csiphy->ops->hw_version_read(csiphy, dev);
	} else {
		disable_irq(csiphy->irq);

		camss_disable_clocks(csiphy->nclocks, csiphy->clock);

		pm_runtime_put_sync(dev);
	}

	return 0;
}

/*
 * csiphy_stream_on - Enable streaming on CSIPHY module
 * @csiphy: CSIPHY device
 *
 * Helper function to enable streaming on CSIPHY module.
 * Main configuration of CSIPHY module is also done here.
 *
 * Return 0 on success or a negative error code otherwise
 */
static int csiphy_stream_on(struct csiphy_device *csiphy)
{
	struct csiphy_config *cfg = &csiphy->cfg;
	s64 link_freq;
	u8 lane_mask = csiphy->ops->get_lane_mask(&cfg->csi2->lane_cfg);
	u8 bpp = csiphy_get_bpp(csiphy->formats, csiphy->nformats,
				csiphy->fmt[MSM_CSIPHY_PAD_SINK].code);
	u8 num_lanes = csiphy->cfg.csi2->lane_cfg.num_data;
	u8 val;

	link_freq = camss_get_link_freq(&csiphy->subdev.entity, bpp, num_lanes);

	if (link_freq < 0) {
		dev_err(csiphy->camss->dev,
			"Cannot get CSI2 transmitter's link frequency\n");
		return -EINVAL;
	}

	if (csiphy->base_clk_mux) {
		val = readl_relaxed(csiphy->base_clk_mux);
		if (cfg->combo_mode && (lane_mask & 0x18) == 0x18) {
			val &= ~0xf0;
			val |= cfg->csid_id << 4;
		} else {
			val &= ~0xf;
			val |= cfg->csid_id;
		}
		writel_relaxed(val, csiphy->base_clk_mux);

		/* Enforce reg write ordering between clk mux & lane enabling */
		wmb();
	}

	csiphy->ops->lanes_enable(csiphy, cfg, link_freq, lane_mask);

	return 0;
}

/*
 * csiphy_stream_off - Disable streaming on CSIPHY module
 * @csiphy: CSIPHY device
 *
 * Helper function to disable streaming on CSIPHY module
 */
static void csiphy_stream_off(struct csiphy_device *csiphy)
{
	csiphy->ops->lanes_disable(csiphy, &csiphy->cfg);
}


/*
 * csiphy_set_stream - Enable/disable streaming on CSIPHY module
 * @sd: CSIPHY V4L2 subdevice
 * @enable: Requested streaming state
 *
 * Return 0 on success or a negative error code otherwise
 */
static int csiphy_set_stream(struct v4l2_subdev *sd, int enable)
{
	struct csiphy_device *csiphy = v4l2_get_subdevdata(sd);
	int ret = 0;

	if (enable)
		ret = csiphy_stream_on(csiphy);
	else
		csiphy_stream_off(csiphy);

	return ret;
}

/*
 * __csiphy_get_format - Get pointer to format structure
 * @csiphy: CSIPHY device
 * @sd_state: V4L2 subdev state
 * @pad: pad from which format is requested
 * @which: TRY or ACTIVE format
 *
 * Return pointer to TRY or ACTIVE format structure
 */
static struct v4l2_mbus_framefmt *
__csiphy_get_format(struct csiphy_device *csiphy,
		    struct v4l2_subdev_state *sd_state,
		    unsigned int pad,
		    enum v4l2_subdev_format_whence which)
{
	if (which == V4L2_SUBDEV_FORMAT_TRY)
		return v4l2_subdev_state_get_format(sd_state, pad);

	return &csiphy->fmt[pad];
}

/*
 * csiphy_try_format - Handle try format by pad subdev method
 * @csiphy: CSIPHY device
 * @sd_state: V4L2 subdev state
 * @pad: pad on which format is requested
 * @fmt: pointer to v4l2 format structure
 * @which: wanted subdev format
 */
static void csiphy_try_format(struct csiphy_device *csiphy,
			      struct v4l2_subdev_state *sd_state,
			      unsigned int pad,
			      struct v4l2_mbus_framefmt *fmt,
			      enum v4l2_subdev_format_whence which)
{
	unsigned int i;

	switch (pad) {
	case MSM_CSIPHY_PAD_SINK:
		/* Set format on sink pad */

		for (i = 0; i < csiphy->nformats; i++)
			if (fmt->code == csiphy->formats[i].code)
				break;

		/* If not found, use UYVY as default */
		if (i >= csiphy->nformats)
			fmt->code = MEDIA_BUS_FMT_UYVY8_1X16;

		fmt->width = clamp_t(u32, fmt->width, 1, 8191);
		fmt->height = clamp_t(u32, fmt->height, 1, 8191);

		fmt->field = V4L2_FIELD_NONE;
		fmt->colorspace = V4L2_COLORSPACE_SRGB;

		break;

	case MSM_CSIPHY_PAD_SRC:
		/* Set and return a format same as sink pad */

		*fmt = *__csiphy_get_format(csiphy, sd_state,
					    MSM_CSID_PAD_SINK,
					    which);

		break;
	}
}

/*
 * csiphy_enum_mbus_code - Handle pixel format enumeration
 * @sd: CSIPHY V4L2 subdevice
 * @sd_state: V4L2 subdev state
 * @code: pointer to v4l2_subdev_mbus_code_enum structure
 * return -EINVAL or zero on success
 */
static int csiphy_enum_mbus_code(struct v4l2_subdev *sd,
				 struct v4l2_subdev_state *sd_state,
				 struct v4l2_subdev_mbus_code_enum *code)
{
	struct csiphy_device *csiphy = v4l2_get_subdevdata(sd);
	struct v4l2_mbus_framefmt *format;

	if (code->pad == MSM_CSIPHY_PAD_SINK) {
		if (code->index >= csiphy->nformats)
			return -EINVAL;

		code->code = csiphy->formats[code->index].code;
	} else {
		if (code->index > 0)
			return -EINVAL;

		format = __csiphy_get_format(csiphy, sd_state,
					     MSM_CSIPHY_PAD_SINK,
					     code->which);

		code->code = format->code;
	}

	return 0;
}

/*
 * csiphy_enum_frame_size - Handle frame size enumeration
 * @sd: CSIPHY V4L2 subdevice
 * @sd_state: V4L2 subdev state
 * @fse: pointer to v4l2_subdev_frame_size_enum structure
 * return -EINVAL or zero on success
 */
static int csiphy_enum_frame_size(struct v4l2_subdev *sd,
				  struct v4l2_subdev_state *sd_state,
				  struct v4l2_subdev_frame_size_enum *fse)
{
	struct csiphy_device *csiphy = v4l2_get_subdevdata(sd);
	struct v4l2_mbus_framefmt format;

	if (fse->index != 0)
		return -EINVAL;

	format.code = fse->code;
	format.width = 1;
	format.height = 1;
	csiphy_try_format(csiphy, sd_state, fse->pad, &format, fse->which);
	fse->min_width = format.width;
	fse->min_height = format.height;

	if (format.code != fse->code)
		return -EINVAL;

	format.code = fse->code;
	format.width = -1;
	format.height = -1;
	csiphy_try_format(csiphy, sd_state, fse->pad, &format, fse->which);
	fse->max_width = format.width;
	fse->max_height = format.height;

	return 0;
}

/*
 * csiphy_get_format - Handle get format by pads subdev method
 * @sd: CSIPHY V4L2 subdevice
 * @sd_state: V4L2 subdev state
 * @fmt: pointer to v4l2 subdev format structure
 *
 * Return -EINVAL or zero on success
 */
static int csiphy_get_format(struct v4l2_subdev *sd,
			     struct v4l2_subdev_state *sd_state,
			     struct v4l2_subdev_format *fmt)
{
	struct csiphy_device *csiphy = v4l2_get_subdevdata(sd);
	struct v4l2_mbus_framefmt *format;

	format = __csiphy_get_format(csiphy, sd_state, fmt->pad, fmt->which);
	if (format == NULL)
		return -EINVAL;

	fmt->format = *format;

	return 0;
}

/*
 * csiphy_set_format - Handle set format by pads subdev method
 * @sd: CSIPHY V4L2 subdevice
 * @sd_state: V4L2 subdev state
 * @fmt: pointer to v4l2 subdev format structure
 *
 * Return -EINVAL or zero on success
 */
static int csiphy_set_format(struct v4l2_subdev *sd,
			     struct v4l2_subdev_state *sd_state,
			     struct v4l2_subdev_format *fmt)
{
	struct csiphy_device *csiphy = v4l2_get_subdevdata(sd);
	struct v4l2_mbus_framefmt *format;

	format = __csiphy_get_format(csiphy, sd_state, fmt->pad, fmt->which);
	if (format == NULL)
		return -EINVAL;

	csiphy_try_format(csiphy, sd_state, fmt->pad, &fmt->format,
			  fmt->which);
	*format = fmt->format;

	/* Propagate the format from sink to source */
	if (fmt->pad == MSM_CSIPHY_PAD_SINK) {
		format = __csiphy_get_format(csiphy, sd_state,
					     MSM_CSIPHY_PAD_SRC,
					     fmt->which);

		*format = fmt->format;
		csiphy_try_format(csiphy, sd_state, MSM_CSIPHY_PAD_SRC,
				  format,
				  fmt->which);
	}

	return 0;
}

/*
 * csiphy_init_formats - Initialize formats on all pads
 * @sd: CSIPHY V4L2 subdevice
 * @fh: V4L2 subdev file handle
 *
 * Initialize all pad formats with default values.
 *
 * Return 0 on success or a negative error code otherwise
 */
static int csiphy_init_formats(struct v4l2_subdev *sd,
			       struct v4l2_subdev_fh *fh)
{
	struct v4l2_subdev_format format = {
		.pad = MSM_CSIPHY_PAD_SINK,
		.which = fh ? V4L2_SUBDEV_FORMAT_TRY :
			      V4L2_SUBDEV_FORMAT_ACTIVE,
		.format = {
			.code = MEDIA_BUS_FMT_UYVY8_1X16,
			.width = 1920,
			.height = 1080
		}
	};

	return csiphy_set_format(sd, fh ? fh->state : NULL, &format);
}

static bool csiphy_match_clock_name(const char *clock_name, const char *format,
				    int index)
{
	char name[16]; /* csiphyXXX_timer\0 */

	snprintf(name, sizeof(name), format, index);
	return !strcmp(clock_name, name);
}

/*
 * msm_csiphy_subdev_init - Initialize CSIPHY device structure and resources
 * @csiphy: CSIPHY device
 * @res: CSIPHY module resources table
 * @id: CSIPHY module id
 *
 * Return 0 on success or a negative error code otherwise
 */
int msm_csiphy_subdev_init(struct camss *camss,
			   struct csiphy_device *csiphy,
			   const struct camss_subdev_resources *res, u8 id)
{
	struct device *dev = camss->dev;
	struct platform_device *pdev = to_platform_device(dev);
	int i, j, k;
	int ret;

	csiphy->camss = camss;
	csiphy->id = id;
	csiphy->cfg.combo_mode = 0;
	csiphy->ops = res->ops;

	switch (camss->res->version) {
	case CAMSS_8x16:
		csiphy->formats = csiphy_formats_8x16;
		csiphy->nformats = ARRAY_SIZE(csiphy_formats_8x16);
		break;
	case CAMSS_8x96:
	case CAMSS_660:
		csiphy->formats = csiphy_formats_8x96;
		csiphy->nformats = ARRAY_SIZE(csiphy_formats_8x96);
		break;
	case CAMSS_845:
	case CAMSS_8250:
<<<<<<< HEAD
=======
	case CAMSS_8280XP:
>>>>>>> 0c383648
		csiphy->formats = csiphy_formats_sdm845;
		csiphy->nformats = ARRAY_SIZE(csiphy_formats_sdm845);
		break;
	}

	/* Memory */

	csiphy->base = devm_platform_ioremap_resource_byname(pdev, res->reg[0]);
	if (IS_ERR(csiphy->base))
		return PTR_ERR(csiphy->base);

	if (camss->res->version == CAMSS_8x16 ||
	    camss->res->version == CAMSS_8x96) {
		csiphy->base_clk_mux =
			devm_platform_ioremap_resource_byname(pdev, res->reg[1]);
		if (IS_ERR(csiphy->base_clk_mux))
			return PTR_ERR(csiphy->base_clk_mux);
	} else {
		csiphy->base_clk_mux = NULL;
	}

	/* Interrupt */

	ret = platform_get_irq_byname(pdev, res->interrupt[0]);
	if (ret < 0)
		return ret;

	csiphy->irq = ret;
	snprintf(csiphy->irq_name, sizeof(csiphy->irq_name), "%s_%s%d",
		 dev_name(dev), MSM_CSIPHY_NAME, csiphy->id);

	ret = devm_request_irq(dev, csiphy->irq, csiphy->ops->isr,
			       IRQF_TRIGGER_RISING | IRQF_NO_AUTOEN,
			       csiphy->irq_name, csiphy);
	if (ret < 0) {
		dev_err(dev, "request_irq failed: %d\n", ret);
		return ret;
	}

	/* Clocks */

	csiphy->nclocks = 0;
	while (res->clock[csiphy->nclocks])
		csiphy->nclocks++;

	csiphy->clock = devm_kcalloc(dev,
				     csiphy->nclocks, sizeof(*csiphy->clock),
				     GFP_KERNEL);
	if (!csiphy->clock)
		return -ENOMEM;

	csiphy->rate_set = devm_kcalloc(dev,
					csiphy->nclocks,
					sizeof(*csiphy->rate_set),
					GFP_KERNEL);
	if (!csiphy->rate_set)
		return -ENOMEM;

	for (i = 0; i < csiphy->nclocks; i++) {
		struct camss_clock *clock = &csiphy->clock[i];

		clock->clk = devm_clk_get(dev, res->clock[i]);
		if (IS_ERR(clock->clk))
			return PTR_ERR(clock->clk);

		clock->name = res->clock[i];

		clock->nfreqs = 0;
		while (res->clock_rate[i][clock->nfreqs])
			clock->nfreqs++;

		if (!clock->nfreqs) {
			clock->freq = NULL;
			continue;
		}

		clock->freq = devm_kcalloc(dev,
					   clock->nfreqs,
					   sizeof(*clock->freq),
					   GFP_KERNEL);
		if (!clock->freq)
			return -ENOMEM;

		for (j = 0; j < clock->nfreqs; j++)
			clock->freq[j] = res->clock_rate[i][j];

		for (k = 0; k < camss->res->csiphy_num; k++) {
			csiphy->rate_set[i] = csiphy_match_clock_name(clock->name,
								      "csiphy%d_timer", k);
			if (csiphy->rate_set[i])
				break;

			if (camss->res->version == CAMSS_660) {
				csiphy->rate_set[i] = csiphy_match_clock_name(clock->name,
									      "csi%d_phy", k);
				if (csiphy->rate_set[i])
					break;
			}

			csiphy->rate_set[i] = csiphy_match_clock_name(clock->name, "csiphy%d", k);
			if (csiphy->rate_set[i])
				break;
		}
	}

	return 0;
}

/*
 * csiphy_link_setup - Setup CSIPHY connections
 * @entity: Pointer to media entity structure
 * @local: Pointer to local pad
 * @remote: Pointer to remote pad
 * @flags: Link flags
 *
 * Rreturn 0 on success
 */
static int csiphy_link_setup(struct media_entity *entity,
			     const struct media_pad *local,
			     const struct media_pad *remote, u32 flags)
{
	if ((local->flags & MEDIA_PAD_FL_SOURCE) &&
	    (flags & MEDIA_LNK_FL_ENABLED)) {
		struct v4l2_subdev *sd;
		struct csiphy_device *csiphy;
		struct csid_device *csid;

		if (media_pad_remote_pad_first(local))
			return -EBUSY;

		sd = media_entity_to_v4l2_subdev(entity);
		csiphy = v4l2_get_subdevdata(sd);

		sd = media_entity_to_v4l2_subdev(remote->entity);
		csid = v4l2_get_subdevdata(sd);

		csiphy->cfg.csid_id = csid->id;
	}

	return 0;
}

static const struct v4l2_subdev_core_ops csiphy_core_ops = {
	.s_power = csiphy_set_power,
};

static const struct v4l2_subdev_video_ops csiphy_video_ops = {
	.s_stream = csiphy_set_stream,
};

static const struct v4l2_subdev_pad_ops csiphy_pad_ops = {
	.enum_mbus_code = csiphy_enum_mbus_code,
	.enum_frame_size = csiphy_enum_frame_size,
	.get_fmt = csiphy_get_format,
	.set_fmt = csiphy_set_format,
};

static const struct v4l2_subdev_ops csiphy_v4l2_ops = {
	.core = &csiphy_core_ops,
	.video = &csiphy_video_ops,
	.pad = &csiphy_pad_ops,
};

static const struct v4l2_subdev_internal_ops csiphy_v4l2_internal_ops = {
	.open = csiphy_init_formats,
};

static const struct media_entity_operations csiphy_media_ops = {
	.link_setup = csiphy_link_setup,
	.link_validate = v4l2_subdev_link_validate,
};

/*
 * msm_csiphy_register_entity - Register subdev node for CSIPHY module
 * @csiphy: CSIPHY device
 * @v4l2_dev: V4L2 device
 *
 * Return 0 on success or a negative error code otherwise
 */
int msm_csiphy_register_entity(struct csiphy_device *csiphy,
			       struct v4l2_device *v4l2_dev)
{
	struct v4l2_subdev *sd = &csiphy->subdev;
	struct media_pad *pads = csiphy->pads;
	struct device *dev = csiphy->camss->dev;
	int ret;

	v4l2_subdev_init(sd, &csiphy_v4l2_ops);
	sd->internal_ops = &csiphy_v4l2_internal_ops;
	sd->flags |= V4L2_SUBDEV_FL_HAS_DEVNODE;
	snprintf(sd->name, ARRAY_SIZE(sd->name), "%s%d",
		 MSM_CSIPHY_NAME, csiphy->id);
	v4l2_set_subdevdata(sd, csiphy);

	ret = csiphy_init_formats(sd, NULL);
	if (ret < 0) {
		dev_err(dev, "Failed to init format: %d\n", ret);
		return ret;
	}

	pads[MSM_CSIPHY_PAD_SINK].flags = MEDIA_PAD_FL_SINK;
	pads[MSM_CSIPHY_PAD_SRC].flags = MEDIA_PAD_FL_SOURCE;

	sd->entity.function = MEDIA_ENT_F_PROC_VIDEO_PIXEL_FORMATTER;
	sd->entity.ops = &csiphy_media_ops;
	ret = media_entity_pads_init(&sd->entity, MSM_CSIPHY_PADS_NUM, pads);
	if (ret < 0) {
		dev_err(dev, "Failed to init media entity: %d\n", ret);
		return ret;
	}

	ret = v4l2_device_register_subdev(v4l2_dev, sd);
	if (ret < 0) {
		dev_err(dev, "Failed to register subdev: %d\n", ret);
		media_entity_cleanup(&sd->entity);
	}

	return ret;
}

/*
 * msm_csiphy_unregister_entity - Unregister CSIPHY module subdev node
 * @csiphy: CSIPHY device
 */
void msm_csiphy_unregister_entity(struct csiphy_device *csiphy)
{
	v4l2_device_unregister_subdev(&csiphy->subdev);
	media_entity_cleanup(&csiphy->subdev.entity);
}<|MERGE_RESOLUTION|>--- conflicted
+++ resolved
@@ -578,10 +578,7 @@
 		break;
 	case CAMSS_845:
 	case CAMSS_8250:
-<<<<<<< HEAD
-=======
 	case CAMSS_8280XP:
->>>>>>> 0c383648
 		csiphy->formats = csiphy_formats_sdm845;
 		csiphy->nformats = ARRAY_SIZE(csiphy_formats_sdm845);
 		break;
