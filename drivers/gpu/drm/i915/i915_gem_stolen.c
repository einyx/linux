--- conflicted
+++ resolved
@@ -395,11 +395,7 @@
 	if (gtt_offset == I915_GTT_OFFSET_NONE)
 		return obj;
 
-<<<<<<< HEAD
-	vma = i915_gem_vma_create(obj, ggtt);
-=======
 	vma = i915_gem_obj_lookup_or_create_vma(obj, ggtt);
->>>>>>> d8ec26d7
 	if (IS_ERR(vma)) {
 		ret = PTR_ERR(vma);
 		goto err_out;
