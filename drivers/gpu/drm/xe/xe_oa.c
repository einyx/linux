--- conflicted
+++ resolved
@@ -445,11 +445,7 @@
 	    stream->hwe->oa_unit->type == DRM_XE_OA_UNIT_TYPE_OAG)
 		val |= OAG_OACONTROL_OA_PES_DISAG_EN;
 
-<<<<<<< HEAD
 	xe_mmio_write32(&stream->gt->mmio, regs->oa_ctrl, val);
-=======
-	xe_mmio_write32(stream->gt, regs->oa_ctrl, val);
->>>>>>> 9852d85e
 }
 
 static void xe_oa_disable(struct xe_oa_stream *stream)
