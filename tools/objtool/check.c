// SPDX-License-Identifier: GPL-2.0-or-later
/*
 * Copyright (C) 2015-2017 Josh Poimboeuf <jpoimboe@redhat.com>
 */

#include <string.h>
#include <stdlib.h>

#include "builtin.h"
#include "check.h"
#include "elf.h"
#include "special.h"
#include "arch.h"
#include "warn.h"

#include <linux/hashtable.h>
#include <linux/kernel.h>

#define FAKE_JUMP_OFFSET -1

#define C_JUMP_TABLE_SECTION ".rodata..c_jump_table"

struct alternative {
	struct list_head list;
	struct instruction *insn;
	bool skip_orig;
};

const char *objname;
struct cfi_state initial_func_cfi;

struct instruction *find_insn(struct objtool_file *file,
			      struct section *sec, unsigned long offset)
{
	struct instruction *insn;

	hash_for_each_possible(file->insn_hash, insn, hash, offset)
		if (insn->sec == sec && insn->offset == offset)
			return insn;

	return NULL;
}

static struct instruction *next_insn_same_sec(struct objtool_file *file,
					      struct instruction *insn)
{
	struct instruction *next = list_next_entry(insn, list);

	if (!next || &next->list == &file->insn_list || next->sec != insn->sec)
		return NULL;

	return next;
}

static struct instruction *next_insn_same_func(struct objtool_file *file,
					       struct instruction *insn)
{
	struct instruction *next = list_next_entry(insn, list);
	struct symbol *func = insn->func;

	if (!func)
		return NULL;

	if (&next->list != &file->insn_list && next->func == func)
		return next;

	/* Check if we're already in the subfunction: */
	if (func == func->cfunc)
		return NULL;

	/* Move to the subfunction: */
	return find_insn(file, func->cfunc->sec, func->cfunc->offset);
}

#define func_for_each_insn_all(file, func, insn)			\
	for (insn = find_insn(file, func->sec, func->offset);		\
	     insn;							\
	     insn = next_insn_same_func(file, insn))

#define func_for_each_insn(file, func, insn)				\
	for (insn = find_insn(file, func->sec, func->offset);		\
	     insn && &insn->list != &file->insn_list &&			\
		insn->sec == func->sec &&				\
		insn->offset < func->offset + func->len;		\
	     insn = list_next_entry(insn, list))

#define func_for_each_insn_continue_reverse(file, func, insn)		\
	for (insn = list_prev_entry(insn, list);			\
	     &insn->list != &file->insn_list &&				\
		insn->sec == func->sec && insn->offset >= func->offset;	\
	     insn = list_prev_entry(insn, list))

#define sec_for_each_insn_from(file, insn)				\
	for (; insn; insn = next_insn_same_sec(file, insn))

#define sec_for_each_insn_continue(file, insn)				\
	for (insn = next_insn_same_sec(file, insn); insn;		\
	     insn = next_insn_same_sec(file, insn))

static bool is_sibling_call(struct instruction *insn)
{
	/* An indirect jump is either a sibling call or a jump to a table. */
	if (insn->type == INSN_JUMP_DYNAMIC)
		return list_empty(&insn->alts);

	if (insn->type != INSN_JUMP_CONDITIONAL &&
	    insn->type != INSN_JUMP_UNCONDITIONAL)
		return false;

	/* add_jump_destinations() sets insn->call_dest for sibling calls. */
	return !!insn->call_dest;
}

/*
 * This checks to see if the given function is a "noreturn" function.
 *
 * For global functions which are outside the scope of this object file, we
 * have to keep a manual list of them.
 *
 * For local functions, we have to detect them manually by simply looking for
 * the lack of a return instruction.
 */
static bool __dead_end_function(struct objtool_file *file, struct symbol *func,
				int recursion)
{
	int i;
	struct instruction *insn;
	bool empty = true;

	/*
	 * Unfortunately these have to be hard coded because the noreturn
	 * attribute isn't provided in ELF data.
	 */
	static const char * const global_noreturns[] = {
		"__stack_chk_fail",
		"panic",
		"do_exit",
		"do_task_dead",
		"__module_put_and_exit",
		"complete_and_exit",
		"kvm_spurious_fault",
		"__reiserfs_panic",
		"lbug_with_loc",
		"fortify_panic",
		"usercopy_abort",
		"machine_real_restart",
		"rewind_stack_do_exit",
	};

	if (!func)
		return false;

	if (func->bind == STB_WEAK)
		return false;

	if (func->bind == STB_GLOBAL)
		for (i = 0; i < ARRAY_SIZE(global_noreturns); i++)
			if (!strcmp(func->name, global_noreturns[i]))
				return true;

	if (!func->len)
		return false;

	insn = find_insn(file, func->sec, func->offset);
	if (!insn->func)
		return false;

	func_for_each_insn_all(file, func, insn) {
		empty = false;

		if (insn->type == INSN_RETURN)
			return false;
	}

	if (empty)
		return false;

	/*
	 * A function can have a sibling call instead of a return.  In that
	 * case, the function's dead-end status depends on whether the target
	 * of the sibling call returns.
	 */
	func_for_each_insn_all(file, func, insn) {
		if (is_sibling_call(insn)) {
			struct instruction *dest = insn->jump_dest;

			if (!dest)
				/* sibling call to another file */
				return false;

			/* local sibling call */
			if (recursion == 5) {
				/*
				 * Infinite recursion: two functions have
				 * sibling calls to each other.  This is a very
				 * rare case.  It means they aren't dead ends.
				 */
				return false;
			}

			return __dead_end_function(file, dest->func, recursion+1);
		}
	}

	return true;
}

static bool dead_end_function(struct objtool_file *file, struct symbol *func)
{
	return __dead_end_function(file, func, 0);
}

static void clear_insn_state(struct insn_state *state)
{
	int i;

	memset(state, 0, sizeof(*state));
	state->cfa.base = CFI_UNDEFINED;
	for (i = 0; i < CFI_NUM_REGS; i++) {
		state->regs[i].base = CFI_UNDEFINED;
		state->vals[i].base = CFI_UNDEFINED;
	}
	state->drap_reg = CFI_UNDEFINED;
	state->drap_offset = -1;
}

/*
 * Call the arch-specific instruction decoder for all the instructions and add
 * them to the global instruction list.
 */
static int decode_instructions(struct objtool_file *file)
{
	struct section *sec;
	struct symbol *func;
	unsigned long offset;
	struct instruction *insn;
	int ret;

	for_each_sec(file, sec) {

		if (!(sec->sh.sh_flags & SHF_EXECINSTR))
			continue;

		if (strcmp(sec->name, ".altinstr_replacement") &&
		    strcmp(sec->name, ".altinstr_aux") &&
		    strncmp(sec->name, ".discard.", 9))
			sec->text = true;

		for (offset = 0; offset < sec->len; offset += insn->len) {
			insn = malloc(sizeof(*insn));
			if (!insn) {
				WARN("malloc failed");
				return -1;
			}
			memset(insn, 0, sizeof(*insn));
			INIT_LIST_HEAD(&insn->alts);
			clear_insn_state(&insn->state);

			insn->sec = sec;
			insn->offset = offset;

			ret = arch_decode_instruction(file->elf, sec, offset,
						      sec->len - offset,
						      &insn->len, &insn->type,
						      &insn->immediate,
						      &insn->stack_op);
			if (ret)
				goto err;

			hash_add(file->insn_hash, &insn->hash, insn->offset);
			list_add_tail(&insn->list, &file->insn_list);
		}

		list_for_each_entry(func, &sec->symbol_list, list) {
			if (func->type != STT_FUNC || func->alias != func)
				continue;

			if (!find_insn(file, sec, func->offset)) {
				WARN("%s(): can't find starting instruction",
				     func->name);
				return -1;
			}

			func_for_each_insn(file, func, insn)
				insn->func = func;
		}
	}

	return 0;

err:
	free(insn);
	return ret;
}

/*
 * Mark "ud2" instructions and manually annotated dead ends.
 */
static int add_dead_ends(struct objtool_file *file)
{
	struct section *sec;
	struct rela *rela;
	struct instruction *insn;
	bool found;

	/*
	 * By default, "ud2" is a dead end unless otherwise annotated, because
	 * GCC 7 inserts it for certain divide-by-zero cases.
	 */
	for_each_insn(file, insn)
		if (insn->type == INSN_BUG)
			insn->dead_end = true;

	/*
	 * Check for manually annotated dead ends.
	 */
	sec = find_section_by_name(file->elf, ".rela.discard.unreachable");
	if (!sec)
		goto reachable;

	list_for_each_entry(rela, &sec->rela_list, list) {
		if (rela->sym->type != STT_SECTION) {
			WARN("unexpected relocation symbol type in %s", sec->name);
			return -1;
		}
		insn = find_insn(file, rela->sym->sec, rela->addend);
		if (insn)
			insn = list_prev_entry(insn, list);
		else if (rela->addend == rela->sym->sec->len) {
			found = false;
			list_for_each_entry_reverse(insn, &file->insn_list, list) {
				if (insn->sec == rela->sym->sec) {
					found = true;
					break;
				}
			}

			if (!found) {
				WARN("can't find unreachable insn at %s+0x%x",
				     rela->sym->sec->name, rela->addend);
				return -1;
			}
		} else {
			WARN("can't find unreachable insn at %s+0x%x",
			     rela->sym->sec->name, rela->addend);
			return -1;
		}

		insn->dead_end = true;
	}

reachable:
	/*
	 * These manually annotated reachable checks are needed for GCC 4.4,
	 * where the Linux unreachable() macro isn't supported.  In that case
	 * GCC doesn't know the "ud2" is fatal, so it generates code as if it's
	 * not a dead end.
	 */
	sec = find_section_by_name(file->elf, ".rela.discard.reachable");
	if (!sec)
		return 0;

	list_for_each_entry(rela, &sec->rela_list, list) {
		if (rela->sym->type != STT_SECTION) {
			WARN("unexpected relocation symbol type in %s", sec->name);
			return -1;
		}
		insn = find_insn(file, rela->sym->sec, rela->addend);
		if (insn)
			insn = list_prev_entry(insn, list);
		else if (rela->addend == rela->sym->sec->len) {
			found = false;
			list_for_each_entry_reverse(insn, &file->insn_list, list) {
				if (insn->sec == rela->sym->sec) {
					found = true;
					break;
				}
			}

			if (!found) {
				WARN("can't find reachable insn at %s+0x%x",
				     rela->sym->sec->name, rela->addend);
				return -1;
			}
		} else {
			WARN("can't find reachable insn at %s+0x%x",
			     rela->sym->sec->name, rela->addend);
			return -1;
		}

		insn->dead_end = false;
	}

	return 0;
}

/*
 * Warnings shouldn't be reported for ignored functions.
 */
static void add_ignores(struct objtool_file *file)
{
	struct instruction *insn;
	struct section *sec;
	struct symbol *func;
	struct rela *rela;

	sec = find_section_by_name(file->elf, ".rela.discard.func_stack_frame_non_standard");
	if (!sec)
		return;

	list_for_each_entry(rela, &sec->rela_list, list) {
		switch (rela->sym->type) {
		case STT_FUNC:
			func = rela->sym;
			break;

		case STT_SECTION:
			func = find_symbol_by_offset(rela->sym->sec, rela->addend);
			if (!func || func->type != STT_FUNC)
				continue;
			break;

		default:
			WARN("unexpected relocation symbol type in %s: %d", sec->name, rela->sym->type);
			continue;
		}

		func_for_each_insn_all(file, func, insn)
			insn->ignore = true;
	}
}

/*
 * This is a whitelist of functions that is allowed to be called with AC set.
 * The list is meant to be minimal and only contains compiler instrumentation
 * ABI and a few functions used to implement *_{to,from}_user() functions.
 *
 * These functions must not directly change AC, but may PUSHF/POPF.
 */
static const char *uaccess_safe_builtin[] = {
	/* KASAN */
	"kasan_report",
	"check_memory_region",
	/* KASAN out-of-line */
	"__asan_loadN_noabort",
	"__asan_load1_noabort",
	"__asan_load2_noabort",
	"__asan_load4_noabort",
	"__asan_load8_noabort",
	"__asan_load16_noabort",
	"__asan_storeN_noabort",
	"__asan_store1_noabort",
	"__asan_store2_noabort",
	"__asan_store4_noabort",
	"__asan_store8_noabort",
	"__asan_store16_noabort",
	/* KASAN in-line */
	"__asan_report_load_n_noabort",
	"__asan_report_load1_noabort",
	"__asan_report_load2_noabort",
	"__asan_report_load4_noabort",
	"__asan_report_load8_noabort",
	"__asan_report_load16_noabort",
	"__asan_report_store_n_noabort",
	"__asan_report_store1_noabort",
	"__asan_report_store2_noabort",
	"__asan_report_store4_noabort",
	"__asan_report_store8_noabort",
	"__asan_report_store16_noabort",
	/* KCOV */
	"write_comp_data",
	"__sanitizer_cov_trace_pc",
	"__sanitizer_cov_trace_const_cmp1",
	"__sanitizer_cov_trace_const_cmp2",
	"__sanitizer_cov_trace_const_cmp4",
	"__sanitizer_cov_trace_const_cmp8",
	"__sanitizer_cov_trace_cmp1",
	"__sanitizer_cov_trace_cmp2",
	"__sanitizer_cov_trace_cmp4",
	"__sanitizer_cov_trace_cmp8",
	/* UBSAN */
	"ubsan_type_mismatch_common",
	"__ubsan_handle_type_mismatch",
	"__ubsan_handle_type_mismatch_v1",
	/* misc */
	"csum_partial_copy_generic",
	"__memcpy_mcsafe",
	"mcsafe_handle_tail",
	"ftrace_likely_update", /* CONFIG_TRACE_BRANCH_PROFILING */
	NULL
};

static void add_uaccess_safe(struct objtool_file *file)
{
	struct symbol *func;
	const char **name;

	if (!uaccess)
		return;

	for (name = uaccess_safe_builtin; *name; name++) {
		func = find_symbol_by_name(file->elf, *name);
		if (!func)
			continue;

		func->uaccess_safe = true;
	}
}

/*
 * FIXME: For now, just ignore any alternatives which add retpolines.  This is
 * a temporary hack, as it doesn't allow ORC to unwind from inside a retpoline.
 * But it at least allows objtool to understand the control flow *around* the
 * retpoline.
 */
static int add_ignore_alternatives(struct objtool_file *file)
{
	struct section *sec;
	struct rela *rela;
	struct instruction *insn;

	sec = find_section_by_name(file->elf, ".rela.discard.ignore_alts");
	if (!sec)
		return 0;

	list_for_each_entry(rela, &sec->rela_list, list) {
		if (rela->sym->type != STT_SECTION) {
			WARN("unexpected relocation symbol type in %s", sec->name);
			return -1;
		}

		insn = find_insn(file, rela->sym->sec, rela->addend);
		if (!insn) {
			WARN("bad .discard.ignore_alts entry");
			return -1;
		}

		insn->ignore_alts = true;
	}

	return 0;
}

/*
 * Find the destination instructions for all jumps.
 */
static int add_jump_destinations(struct objtool_file *file)
{
	struct instruction *insn;
	struct rela *rela;
	struct section *dest_sec;
	unsigned long dest_off;

	for_each_insn(file, insn) {
		if (insn->type != INSN_JUMP_CONDITIONAL &&
		    insn->type != INSN_JUMP_UNCONDITIONAL)
			continue;

		if (insn->ignore || insn->offset == FAKE_JUMP_OFFSET)
			continue;

		rela = find_rela_by_dest_range(insn->sec, insn->offset,
					       insn->len);
		if (!rela) {
			dest_sec = insn->sec;
			dest_off = insn->offset + insn->len + insn->immediate;
		} else if (rela->sym->type == STT_SECTION) {
			dest_sec = rela->sym->sec;
			dest_off = rela->addend + 4;
		} else if (rela->sym->sec->idx) {
			dest_sec = rela->sym->sec;
			dest_off = rela->sym->sym.st_value + rela->addend + 4;
		} else if (strstr(rela->sym->name, "_indirect_thunk_")) {
			/*
			 * Retpoline jumps are really dynamic jumps in
			 * disguise, so convert them accordingly.
			 */
			if (insn->type == INSN_JUMP_UNCONDITIONAL)
				insn->type = INSN_JUMP_DYNAMIC;
			else
				insn->type = INSN_JUMP_DYNAMIC_CONDITIONAL;

			insn->retpoline_safe = true;
			continue;
		} else {
			/* external sibling call */
			insn->call_dest = rela->sym;
			continue;
		}

		insn->jump_dest = find_insn(file, dest_sec, dest_off);
		if (!insn->jump_dest) {

			/*
			 * This is a special case where an alt instruction
			 * jumps past the end of the section.  These are
			 * handled later in handle_group_alt().
			 */
			if (!strcmp(insn->sec->name, ".altinstr_replacement"))
				continue;

			WARN_FUNC("can't find jump dest instruction at %s+0x%lx",
				  insn->sec, insn->offset, dest_sec->name,
				  dest_off);
			return -1;
		}

		/*
		 * Cross-function jump.
		 */
		if (insn->func && insn->jump_dest->func &&
		    insn->func != insn->jump_dest->func) {

			/*
			 * For GCC 8+, create parent/child links for any cold
			 * subfunctions.  This is _mostly_ redundant with a
			 * similar initialization in read_symbols().
			 *
			 * If a function has aliases, we want the *first* such
			 * function in the symbol table to be the subfunction's
			 * parent.  In that case we overwrite the
			 * initialization done in read_symbols().
			 *
			 * However this code can't completely replace the
			 * read_symbols() code because this doesn't detect the
			 * case where the parent function's only reference to a
			 * subfunction is through a jump table.
			 */
			if (!strstr(insn->func->name, ".cold.") &&
			    strstr(insn->jump_dest->func->name, ".cold.")) {
				insn->func->cfunc = insn->jump_dest->func;
				insn->jump_dest->func->pfunc = insn->func;

			} else if (insn->jump_dest->func->pfunc != insn->func->pfunc &&
				   insn->jump_dest->offset == insn->jump_dest->func->offset) {

				/* internal sibling call */
				insn->call_dest = insn->jump_dest->func;
			}
		}
	}

	return 0;
}

/*
 * Find the destination instructions for all calls.
 */
static int add_call_destinations(struct objtool_file *file)
{
	struct instruction *insn;
	unsigned long dest_off;
	struct rela *rela;

	for_each_insn(file, insn) {
		if (insn->type != INSN_CALL)
			continue;

		rela = find_rela_by_dest_range(insn->sec, insn->offset,
					       insn->len);
		if (!rela) {
			dest_off = insn->offset + insn->len + insn->immediate;
			insn->call_dest = find_symbol_by_offset(insn->sec,
								dest_off);

			if (!insn->call_dest && !insn->ignore) {
				WARN_FUNC("unsupported intra-function call",
					  insn->sec, insn->offset);
				if (retpoline)
					WARN("If this is a retpoline, please patch it in with alternatives and annotate it with ANNOTATE_NOSPEC_ALTERNATIVE.");
				return -1;
			}

		} else if (rela->sym->type == STT_SECTION) {
			insn->call_dest = find_symbol_by_offset(rela->sym->sec,
								rela->addend+4);
			if (!insn->call_dest ||
			    insn->call_dest->type != STT_FUNC) {
				WARN_FUNC("can't find call dest symbol at %s+0x%x",
					  insn->sec, insn->offset,
					  rela->sym->sec->name,
					  rela->addend + 4);
				return -1;
			}
		} else
			insn->call_dest = rela->sym;
	}

	return 0;
}

/*
 * The .alternatives section requires some extra special care, over and above
 * what other special sections require:
 *
 * 1. Because alternatives are patched in-place, we need to insert a fake jump
 *    instruction at the end so that validate_branch() skips all the original
 *    replaced instructions when validating the new instruction path.
 *
 * 2. An added wrinkle is that the new instruction length might be zero.  In
 *    that case the old instructions are replaced with noops.  We simulate that
 *    by creating a fake jump as the only new instruction.
 *
 * 3. In some cases, the alternative section includes an instruction which
 *    conditionally jumps to the _end_ of the entry.  We have to modify these
 *    jumps' destinations to point back to .text rather than the end of the
 *    entry in .altinstr_replacement.
 */
static int handle_group_alt(struct objtool_file *file,
			    struct special_alt *special_alt,
			    struct instruction *orig_insn,
			    struct instruction **new_insn)
{
	struct instruction *last_orig_insn, *last_new_insn, *insn, *fake_jump = NULL;
	unsigned long dest_off;

	last_orig_insn = NULL;
	insn = orig_insn;
	sec_for_each_insn_from(file, insn) {
		if (insn->offset >= special_alt->orig_off + special_alt->orig_len)
			break;

		insn->alt_group = true;
		last_orig_insn = insn;
	}

	if (next_insn_same_sec(file, last_orig_insn)) {
		fake_jump = malloc(sizeof(*fake_jump));
		if (!fake_jump) {
			WARN("malloc failed");
			return -1;
		}
		memset(fake_jump, 0, sizeof(*fake_jump));
		INIT_LIST_HEAD(&fake_jump->alts);
		clear_insn_state(&fake_jump->state);

		fake_jump->sec = special_alt->new_sec;
		fake_jump->offset = FAKE_JUMP_OFFSET;
		fake_jump->type = INSN_JUMP_UNCONDITIONAL;
		fake_jump->jump_dest = list_next_entry(last_orig_insn, list);
		fake_jump->func = orig_insn->func;
	}

	if (!special_alt->new_len) {
		if (!fake_jump) {
			WARN("%s: empty alternative at end of section",
			     special_alt->orig_sec->name);
			return -1;
		}

		*new_insn = fake_jump;
		return 0;
	}

	last_new_insn = NULL;
	insn = *new_insn;
	sec_for_each_insn_from(file, insn) {
		if (insn->offset >= special_alt->new_off + special_alt->new_len)
			break;

		last_new_insn = insn;

		insn->ignore = orig_insn->ignore_alts;
		insn->func = orig_insn->func;

		if (insn->type != INSN_JUMP_CONDITIONAL &&
		    insn->type != INSN_JUMP_UNCONDITIONAL)
			continue;

		if (!insn->immediate)
			continue;

		dest_off = insn->offset + insn->len + insn->immediate;
		if (dest_off == special_alt->new_off + special_alt->new_len) {
			if (!fake_jump) {
				WARN("%s: alternative jump to end of section",
				     special_alt->orig_sec->name);
				return -1;
			}
			insn->jump_dest = fake_jump;
		}

		if (!insn->jump_dest) {
			WARN_FUNC("can't find alternative jump destination",
				  insn->sec, insn->offset);
			return -1;
		}
	}

	if (!last_new_insn) {
		WARN_FUNC("can't find last new alternative instruction",
			  special_alt->new_sec, special_alt->new_off);
		return -1;
	}

	if (fake_jump)
		list_add(&fake_jump->list, &last_new_insn->list);

	return 0;
}

/*
 * A jump table entry can either convert a nop to a jump or a jump to a nop.
 * If the original instruction is a jump, make the alt entry an effective nop
 * by just skipping the original instruction.
 */
static int handle_jump_alt(struct objtool_file *file,
			   struct special_alt *special_alt,
			   struct instruction *orig_insn,
			   struct instruction **new_insn)
{
	if (orig_insn->type == INSN_NOP)
		return 0;

	if (orig_insn->type != INSN_JUMP_UNCONDITIONAL) {
		WARN_FUNC("unsupported instruction at jump label",
			  orig_insn->sec, orig_insn->offset);
		return -1;
	}

	*new_insn = list_next_entry(orig_insn, list);
	return 0;
}

/*
 * Read all the special sections which have alternate instructions which can be
 * patched in or redirected to at runtime.  Each instruction having alternate
 * instruction(s) has them added to its insn->alts list, which will be
 * traversed in validate_branch().
 */
static int add_special_section_alts(struct objtool_file *file)
{
	struct list_head special_alts;
	struct instruction *orig_insn, *new_insn;
	struct special_alt *special_alt, *tmp;
	struct alternative *alt;
	int ret;

	ret = special_get_alts(file->elf, &special_alts);
	if (ret)
		return ret;

	list_for_each_entry_safe(special_alt, tmp, &special_alts, list) {

		orig_insn = find_insn(file, special_alt->orig_sec,
				      special_alt->orig_off);
		if (!orig_insn) {
			WARN_FUNC("special: can't find orig instruction",
				  special_alt->orig_sec, special_alt->orig_off);
			ret = -1;
			goto out;
		}

		new_insn = NULL;
		if (!special_alt->group || special_alt->new_len) {
			new_insn = find_insn(file, special_alt->new_sec,
					     special_alt->new_off);
			if (!new_insn) {
				WARN_FUNC("special: can't find new instruction",
					  special_alt->new_sec,
					  special_alt->new_off);
				ret = -1;
				goto out;
			}
		}

		if (special_alt->group) {
			ret = handle_group_alt(file, special_alt, orig_insn,
					       &new_insn);
			if (ret)
				goto out;
		} else if (special_alt->jump_or_nop) {
			ret = handle_jump_alt(file, special_alt, orig_insn,
					      &new_insn);
			if (ret)
				goto out;
		}

		alt = malloc(sizeof(*alt));
		if (!alt) {
			WARN("malloc failed");
			ret = -1;
			goto out;
		}

		alt->insn = new_insn;
		alt->skip_orig = special_alt->skip_orig;
		orig_insn->ignore_alts |= special_alt->skip_alt;
		list_add_tail(&alt->list, &orig_insn->alts);

		list_del(&special_alt->list);
		free(special_alt);
	}

out:
	return ret;
}

static int add_jump_table(struct objtool_file *file, struct instruction *insn,
			    struct rela *table)
{
	struct rela *rela = table;
	struct instruction *dest_insn;
	struct alternative *alt;
	struct symbol *pfunc = insn->func->pfunc;
	unsigned int prev_offset = 0;

	/*
	 * Each @rela is a switch table relocation which points to the target
	 * instruction.
	 */
	list_for_each_entry_from(rela, &table->sec->rela_list, list) {

		/* Check for the end of the table: */
		if (rela != table && rela->jump_table_start)
			break;

		/* Make sure the table entries are consecutive: */
		if (prev_offset && rela->offset != prev_offset + 8)
			break;

		/* Detect function pointers from contiguous objects: */
		if (rela->sym->sec == pfunc->sec &&
		    rela->addend == pfunc->offset)
			break;

		dest_insn = find_insn(file, rela->sym->sec, rela->addend);
		if (!dest_insn)
			break;

		/* Make sure the destination is in the same function: */
		if (!dest_insn->func || dest_insn->func->pfunc != pfunc)
			break;

		alt = malloc(sizeof(*alt));
		if (!alt) {
			WARN("malloc failed");
			return -1;
		}

		alt->insn = dest_insn;
		list_add_tail(&alt->list, &insn->alts);
		prev_offset = rela->offset;
	}

	if (!prev_offset) {
		WARN_FUNC("can't find switch jump table",
			  insn->sec, insn->offset);
		return -1;
	}

	return 0;
}

/*
 * find_jump_table() - Given a dynamic jump, find the switch jump table in
 * .rodata associated with it.
 *
 * There are 3 basic patterns:
 *
 * 1. jmpq *[rodata addr](,%reg,8)
 *
 *    This is the most common case by far.  It jumps to an address in a simple
 *    jump table which is stored in .rodata.
 *
 * 2. jmpq *[rodata addr](%rip)
 *
 *    This is caused by a rare GCC quirk, currently only seen in three driver
 *    functions in the kernel, only with certain obscure non-distro configs.
 *
 *    As part of an optimization, GCC makes a copy of an existing switch jump
 *    table, modifies it, and then hard-codes the jump (albeit with an indirect
 *    jump) to use a single entry in the table.  The rest of the jump table and
 *    some of its jump targets remain as dead code.
 *
 *    In such a case we can just crudely ignore all unreachable instruction
 *    warnings for the entire object file.  Ideally we would just ignore them
 *    for the function, but that would require redesigning the code quite a
 *    bit.  And honestly that's just not worth doing: unreachable instruction
 *    warnings are of questionable value anyway, and this is such a rare issue.
 *
 * 3. mov [rodata addr],%reg1
 *    ... some instructions ...
 *    jmpq *(%reg1,%reg2,8)
 *
 *    This is a fairly uncommon pattern which is new for GCC 6.  As of this
 *    writing, there are 11 occurrences of it in the allmodconfig kernel.
 *
 *    As of GCC 7 there are quite a few more of these and the 'in between' code
 *    is significant. Esp. with KASAN enabled some of the code between the mov
 *    and jmpq uses .rodata itself, which can confuse things.
 *
 *    TODO: Once we have DWARF CFI and smarter instruction decoding logic,
 *    ensure the same register is used in the mov and jump instructions.
 *
 *    NOTE: RETPOLINE made it harder still to decode dynamic jumps.
 */
static struct rela *find_jump_table(struct objtool_file *file,
				      struct symbol *func,
				      struct instruction *insn)
{
	struct rela *text_rela, *table_rela;
	struct instruction *orig_insn = insn;
	struct section *table_sec;
	unsigned long table_offset;

	/*
	 * Backward search using the @first_jump_src links, these help avoid
	 * much of the 'in between' code. Which avoids us getting confused by
	 * it.
	 */
	for (;
	     &insn->list != &file->insn_list &&
	     insn->sec == func->sec &&
	     insn->offset >= func->offset;

	     insn = insn->first_jump_src ?: list_prev_entry(insn, list)) {

		if (insn != orig_insn && insn->type == INSN_JUMP_DYNAMIC)
			break;

		/* allow small jumps within the range */
		if (insn->type == INSN_JUMP_UNCONDITIONAL &&
		    insn->jump_dest &&
		    (insn->jump_dest->offset <= insn->offset ||
		     insn->jump_dest->offset > orig_insn->offset))
		    break;

		/* look for a relocation which references .rodata */
		text_rela = find_rela_by_dest_range(insn->sec, insn->offset,
						    insn->len);
		if (!text_rela || text_rela->sym->type != STT_SECTION ||
		    !text_rela->sym->sec->rodata)
			continue;

		table_offset = text_rela->addend;
		table_sec = text_rela->sym->sec;

		if (text_rela->type == R_X86_64_PC32)
			table_offset += 4;

		/*
		 * Make sure the .rodata address isn't associated with a
		 * symbol.  GCC jump tables are anonymous data.
		 *
		 * Also support C jump tables which are in the same format as
		 * switch jump tables.  For objtool to recognize them, they
		 * need to be placed in the C_JUMP_TABLE_SECTION section.  They
		 * have symbols associated with them.
		 */
		if (find_symbol_containing(table_sec, table_offset) &&
		    strcmp(table_sec->name, C_JUMP_TABLE_SECTION))
			continue;

		/* Each table entry has a rela associated with it. */
		table_rela = find_rela_by_dest(table_sec, table_offset);
		if (!table_rela)
			continue;

		/*
		 * Use of RIP-relative switch jumps is quite rare, and
		 * indicates a rare GCC quirk/bug which can leave dead code
		 * behind.
		 */
		if (text_rela->type == R_X86_64_PC32)
			file->ignore_unreachables = true;

		return table_rela;
	}

	return NULL;
}

/*
 * First pass: Mark the head of each jump table so that in the next pass,
 * we know when a given jump table ends and the next one starts.
 */
static void mark_func_jump_tables(struct objtool_file *file,
				    struct symbol *func)
{
	struct instruction *insn, *last = NULL;
	struct rela *rela;

	func_for_each_insn_all(file, func, insn) {
		if (!last)
			last = insn;

		/*
		 * Store back-pointers for unconditional forward jumps such
		 * that find_jump_table() can back-track using those and
		 * avoid some potentially confusing code.
		 */
		if (insn->type == INSN_JUMP_UNCONDITIONAL && insn->jump_dest &&
		    insn->offset > last->offset &&
		    insn->jump_dest->offset > insn->offset &&
		    !insn->jump_dest->first_jump_src) {

			insn->jump_dest->first_jump_src = insn;
			last = insn->jump_dest;
		}

		if (insn->type != INSN_JUMP_DYNAMIC)
			continue;

		rela = find_jump_table(file, func, insn);
		if (rela) {
			rela->jump_table_start = true;
			insn->jump_table = rela;
		}
	}
}

static int add_func_jump_tables(struct objtool_file *file,
				  struct symbol *func)
{
	struct instruction *insn;
	int ret;

	func_for_each_insn_all(file, func, insn) {
		if (!insn->jump_table)
			continue;

		ret = add_jump_table(file, insn, insn->jump_table);
		if (ret)
			return ret;
	}

	return 0;
}

/*
 * For some switch statements, gcc generates a jump table in the .rodata
 * section which contains a list of addresses within the function to jump to.
 * This finds these jump tables and adds them to the insn->alts lists.
 */
static int add_jump_table_alts(struct objtool_file *file)
{
	struct section *sec;
	struct symbol *func;
	int ret;

	if (!file->rodata)
		return 0;

	for_each_sec(file, sec) {
		list_for_each_entry(func, &sec->symbol_list, list) {
			if (func->type != STT_FUNC)
				continue;

			mark_func_jump_tables(file, func);
			ret = add_func_jump_tables(file, func);
			if (ret)
				return ret;
		}
	}

	return 0;
}

static int read_unwind_hints(struct objtool_file *file)
{
	struct section *sec, *relasec;
	struct rela *rela;
	struct unwind_hint *hint;
	struct instruction *insn;
	struct cfi_reg *cfa;
	int i;

	sec = find_section_by_name(file->elf, ".discard.unwind_hints");
	if (!sec)
		return 0;

	relasec = sec->rela;
	if (!relasec) {
		WARN("missing .rela.discard.unwind_hints section");
		return -1;
	}

	if (sec->len % sizeof(struct unwind_hint)) {
		WARN("struct unwind_hint size mismatch");
		return -1;
	}

	file->hints = true;

	for (i = 0; i < sec->len / sizeof(struct unwind_hint); i++) {
		hint = (struct unwind_hint *)sec->data->d_buf + i;

		rela = find_rela_by_dest(sec, i * sizeof(*hint));
		if (!rela) {
			WARN("can't find rela for unwind_hints[%d]", i);
			return -1;
		}

		insn = find_insn(file, rela->sym->sec, rela->addend);
		if (!insn) {
			WARN("can't find insn for unwind_hints[%d]", i);
			return -1;
		}

		cfa = &insn->state.cfa;

		if (hint->type == UNWIND_HINT_TYPE_SAVE) {
			insn->save = true;
			continue;

		} else if (hint->type == UNWIND_HINT_TYPE_RESTORE) {
			insn->restore = true;
			insn->hint = true;
			continue;
		}

		insn->hint = true;

		switch (hint->sp_reg) {
		case ORC_REG_UNDEFINED:
			cfa->base = CFI_UNDEFINED;
			break;
		case ORC_REG_SP:
			cfa->base = CFI_SP;
			break;
		case ORC_REG_BP:
			cfa->base = CFI_BP;
			break;
		case ORC_REG_SP_INDIRECT:
			cfa->base = CFI_SP_INDIRECT;
			break;
		case ORC_REG_R10:
			cfa->base = CFI_R10;
			break;
		case ORC_REG_R13:
			cfa->base = CFI_R13;
			break;
		case ORC_REG_DI:
			cfa->base = CFI_DI;
			break;
		case ORC_REG_DX:
			cfa->base = CFI_DX;
			break;
		default:
			WARN_FUNC("unsupported unwind_hint sp base reg %d",
				  insn->sec, insn->offset, hint->sp_reg);
			return -1;
		}

		cfa->offset = hint->sp_offset;
		insn->state.type = hint->type;
		insn->state.end = hint->end;
	}

	return 0;
}

static int read_retpoline_hints(struct objtool_file *file)
{
	struct section *sec;
	struct instruction *insn;
	struct rela *rela;

	sec = find_section_by_name(file->elf, ".rela.discard.retpoline_safe");
	if (!sec)
		return 0;

	list_for_each_entry(rela, &sec->rela_list, list) {
		if (rela->sym->type != STT_SECTION) {
			WARN("unexpected relocation symbol type in %s", sec->name);
			return -1;
		}

		insn = find_insn(file, rela->sym->sec, rela->addend);
		if (!insn) {
			WARN("bad .discard.retpoline_safe entry");
			return -1;
		}

		if (insn->type != INSN_JUMP_DYNAMIC &&
		    insn->type != INSN_CALL_DYNAMIC) {
			WARN_FUNC("retpoline_safe hint not an indirect jump/call",
				  insn->sec, insn->offset);
			return -1;
		}

		insn->retpoline_safe = true;
	}

	return 0;
}

static void mark_rodata(struct objtool_file *file)
{
	struct section *sec;
	bool found = false;

	/*
	 * Search for the following rodata sections, each of which can
	 * potentially contain jump tables:
	 *
	 * - .rodata: can contain GCC switch tables
	 * - .rodata.<func>: same, if -fdata-sections is being used
	 * - .rodata..c_jump_table: contains C annotated jump tables
	 *
	 * .rodata.str1.* sections are ignored; they don't contain jump tables.
	 */
	for_each_sec(file, sec) {
		if ((!strncmp(sec->name, ".rodata", 7) && !strstr(sec->name, ".str1.")) ||
		    !strcmp(sec->name, C_JUMP_TABLE_SECTION)) {
			sec->rodata = true;
			found = true;
		}
	}

	file->rodata = found;
}

static int decode_sections(struct objtool_file *file)
{
	int ret;

	mark_rodata(file);

	ret = decode_instructions(file);
	if (ret)
		return ret;

	ret = add_dead_ends(file);
	if (ret)
		return ret;

	add_ignores(file);
	add_uaccess_safe(file);

	ret = add_ignore_alternatives(file);
	if (ret)
		return ret;

	ret = add_jump_destinations(file);
	if (ret)
		return ret;

	ret = add_special_section_alts(file);
	if (ret)
		return ret;

	ret = add_call_destinations(file);
	if (ret)
		return ret;

	ret = add_jump_table_alts(file);
	if (ret)
		return ret;

	ret = read_unwind_hints(file);
	if (ret)
		return ret;

	ret = read_retpoline_hints(file);
	if (ret)
		return ret;

	return 0;
}

static bool is_fentry_call(struct instruction *insn)
{
	if (insn->type == INSN_CALL &&
	    insn->call_dest->type == STT_NOTYPE &&
	    !strcmp(insn->call_dest->name, "__fentry__"))
		return true;

	return false;
}

static bool has_modified_stack_frame(struct insn_state *state)
{
	int i;

	if (state->cfa.base != initial_func_cfi.cfa.base ||
	    state->cfa.offset != initial_func_cfi.cfa.offset ||
	    state->stack_size != initial_func_cfi.cfa.offset ||
	    state->drap)
		return true;

	for (i = 0; i < CFI_NUM_REGS; i++)
		if (state->regs[i].base != initial_func_cfi.regs[i].base ||
		    state->regs[i].offset != initial_func_cfi.regs[i].offset)
			return true;

	return false;
}

static bool has_valid_stack_frame(struct insn_state *state)
{
	if (state->cfa.base == CFI_BP && state->regs[CFI_BP].base == CFI_CFA &&
	    state->regs[CFI_BP].offset == -16)
		return true;

	if (state->drap && state->regs[CFI_BP].base == CFI_BP)
		return true;

	return false;
}

static int update_insn_state_regs(struct instruction *insn, struct insn_state *state)
{
	struct cfi_reg *cfa = &state->cfa;
	struct stack_op *op = &insn->stack_op;

	if (cfa->base != CFI_SP)
		return 0;

	/* push */
	if (op->dest.type == OP_DEST_PUSH || op->dest.type == OP_DEST_PUSHF)
		cfa->offset += 8;

	/* pop */
	if (op->src.type == OP_SRC_POP || op->src.type == OP_SRC_POPF)
		cfa->offset -= 8;

	/* add immediate to sp */
	if (op->dest.type == OP_DEST_REG && op->src.type == OP_SRC_ADD &&
	    op->dest.reg == CFI_SP && op->src.reg == CFI_SP)
		cfa->offset -= op->src.offset;

	return 0;
}

static void save_reg(struct insn_state *state, unsigned char reg, int base,
		     int offset)
{
	if (arch_callee_saved_reg(reg) &&
	    state->regs[reg].base == CFI_UNDEFINED) {
		state->regs[reg].base = base;
		state->regs[reg].offset = offset;
	}
}

static void restore_reg(struct insn_state *state, unsigned char reg)
{
	state->regs[reg].base = CFI_UNDEFINED;
	state->regs[reg].offset = 0;
}

/*
 * A note about DRAP stack alignment:
 *
 * GCC has the concept of a DRAP register, which is used to help keep track of
 * the stack pointer when aligning the stack.  r10 or r13 is used as the DRAP
 * register.  The typical DRAP pattern is:
 *
 *   4c 8d 54 24 08		lea    0x8(%rsp),%r10
 *   48 83 e4 c0		and    $0xffffffffffffffc0,%rsp
 *   41 ff 72 f8		pushq  -0x8(%r10)
 *   55				push   %rbp
 *   48 89 e5			mov    %rsp,%rbp
 *				(more pushes)
 *   41 52			push   %r10
 *				...
 *   41 5a			pop    %r10
 *				(more pops)
 *   5d				pop    %rbp
 *   49 8d 62 f8		lea    -0x8(%r10),%rsp
 *   c3				retq
 *
 * There are some variations in the epilogues, like:
 *
 *   5b				pop    %rbx
 *   41 5a			pop    %r10
 *   41 5c			pop    %r12
 *   41 5d			pop    %r13
 *   41 5e			pop    %r14
 *   c9				leaveq
 *   49 8d 62 f8		lea    -0x8(%r10),%rsp
 *   c3				retq
 *
 * and:
 *
 *   4c 8b 55 e8		mov    -0x18(%rbp),%r10
 *   48 8b 5d e0		mov    -0x20(%rbp),%rbx
 *   4c 8b 65 f0		mov    -0x10(%rbp),%r12
 *   4c 8b 6d f8		mov    -0x8(%rbp),%r13
 *   c9				leaveq
 *   49 8d 62 f8		lea    -0x8(%r10),%rsp
 *   c3				retq
 *
 * Sometimes r13 is used as the DRAP register, in which case it's saved and
 * restored beforehand:
 *
 *   41 55			push   %r13
 *   4c 8d 6c 24 10		lea    0x10(%rsp),%r13
 *   48 83 e4 f0		and    $0xfffffffffffffff0,%rsp
 *				...
 *   49 8d 65 f0		lea    -0x10(%r13),%rsp
 *   41 5d			pop    %r13
 *   c3				retq
 */
static int update_insn_state(struct instruction *insn, struct insn_state *state)
{
	struct stack_op *op = &insn->stack_op;
	struct cfi_reg *cfa = &state->cfa;
	struct cfi_reg *regs = state->regs;

	/* stack operations don't make sense with an undefined CFA */
	if (cfa->base == CFI_UNDEFINED) {
		if (insn->func) {
			WARN_FUNC("undefined stack state", insn->sec, insn->offset);
			return -1;
		}
		return 0;
	}

	if (state->type == ORC_TYPE_REGS || state->type == ORC_TYPE_REGS_IRET)
		return update_insn_state_regs(insn, state);

	switch (op->dest.type) {

	case OP_DEST_REG:
		switch (op->src.type) {

		case OP_SRC_REG:
			if (op->src.reg == CFI_SP && op->dest.reg == CFI_BP &&
			    cfa->base == CFI_SP &&
			    regs[CFI_BP].base == CFI_CFA &&
			    regs[CFI_BP].offset == -cfa->offset) {

				/* mov %rsp, %rbp */
				cfa->base = op->dest.reg;
				state->bp_scratch = false;
			}

			else if (op->src.reg == CFI_SP &&
				 op->dest.reg == CFI_BP && state->drap) {

				/* drap: mov %rsp, %rbp */
				regs[CFI_BP].base = CFI_BP;
				regs[CFI_BP].offset = -state->stack_size;
				state->bp_scratch = false;
			}

			else if (op->src.reg == CFI_SP && cfa->base == CFI_SP) {

				/*
				 * mov %rsp, %reg
				 *
				 * This is needed for the rare case where GCC
				 * does:
				 *
				 *   mov    %rsp, %rax
				 *   ...
				 *   mov    %rax, %rsp
				 */
				state->vals[op->dest.reg].base = CFI_CFA;
				state->vals[op->dest.reg].offset = -state->stack_size;
			}

			else if (op->src.reg == CFI_BP && op->dest.reg == CFI_SP &&
				 cfa->base == CFI_BP) {

				/*
				 * mov %rbp, %rsp
				 *
				 * Restore the original stack pointer (Clang).
				 */
				state->stack_size = -state->regs[CFI_BP].offset;
			}

			else if (op->dest.reg == cfa->base) {

				/* mov %reg, %rsp */
				if (cfa->base == CFI_SP &&
				    state->vals[op->src.reg].base == CFI_CFA) {

					/*
					 * This is needed for the rare case
					 * where GCC does something dumb like:
					 *
					 *   lea    0x8(%rsp), %rcx
					 *   ...
					 *   mov    %rcx, %rsp
					 */
					cfa->offset = -state->vals[op->src.reg].offset;
					state->stack_size = cfa->offset;

				} else {
					cfa->base = CFI_UNDEFINED;
					cfa->offset = 0;
				}
			}

			break;

		case OP_SRC_ADD:
			if (op->dest.reg == CFI_SP && op->src.reg == CFI_SP) {

				/* add imm, %rsp */
				state->stack_size -= op->src.offset;
				if (cfa->base == CFI_SP)
					cfa->offset -= op->src.offset;
				break;
			}

			if (op->dest.reg == CFI_SP && op->src.reg == CFI_BP) {

				/* lea disp(%rbp), %rsp */
				state->stack_size = -(op->src.offset + regs[CFI_BP].offset);
				break;
			}

			if (op->src.reg == CFI_SP && cfa->base == CFI_SP) {

				/* drap: lea disp(%rsp), %drap */
				state->drap_reg = op->dest.reg;

				/*
				 * lea disp(%rsp), %reg
				 *
				 * This is needed for the rare case where GCC
				 * does something dumb like:
				 *
				 *   lea    0x8(%rsp), %rcx
				 *   ...
				 *   mov    %rcx, %rsp
				 */
				state->vals[op->dest.reg].base = CFI_CFA;
				state->vals[op->dest.reg].offset = \
					-state->stack_size + op->src.offset;

				break;
			}

			if (state->drap && op->dest.reg == CFI_SP &&
			    op->src.reg == state->drap_reg) {

				 /* drap: lea disp(%drap), %rsp */
				cfa->base = CFI_SP;
				cfa->offset = state->stack_size = -op->src.offset;
				state->drap_reg = CFI_UNDEFINED;
				state->drap = false;
				break;
			}

			if (op->dest.reg == state->cfa.base) {
				WARN_FUNC("unsupported stack register modification",
					  insn->sec, insn->offset);
				return -1;
			}

			break;

		case OP_SRC_AND:
			if (op->dest.reg != CFI_SP ||
			    (state->drap_reg != CFI_UNDEFINED && cfa->base != CFI_SP) ||
			    (state->drap_reg == CFI_UNDEFINED && cfa->base != CFI_BP)) {
				WARN_FUNC("unsupported stack pointer realignment",
					  insn->sec, insn->offset);
				return -1;
			}

			if (state->drap_reg != CFI_UNDEFINED) {
				/* drap: and imm, %rsp */
				cfa->base = state->drap_reg;
				cfa->offset = state->stack_size = 0;
				state->drap = true;
			}

			/*
			 * Older versions of GCC (4.8ish) realign the stack
			 * without DRAP, with a frame pointer.
			 */

			break;

		case OP_SRC_POP:
		case OP_SRC_POPF:
			if (!state->drap && op->dest.type == OP_DEST_REG &&
			    op->dest.reg == cfa->base) {

				/* pop %rbp */
				cfa->base = CFI_SP;
			}

			if (state->drap && cfa->base == CFI_BP_INDIRECT &&
			    op->dest.type == OP_DEST_REG &&
			    op->dest.reg == state->drap_reg &&
			    state->drap_offset == -state->stack_size) {

				/* drap: pop %drap */
				cfa->base = state->drap_reg;
				cfa->offset = 0;
				state->drap_offset = -1;

			} else if (regs[op->dest.reg].offset == -state->stack_size) {

				/* pop %reg */
				restore_reg(state, op->dest.reg);
			}

			state->stack_size -= 8;
			if (cfa->base == CFI_SP)
				cfa->offset -= 8;

			break;

		case OP_SRC_REG_INDIRECT:
			if (state->drap && op->src.reg == CFI_BP &&
			    op->src.offset == state->drap_offset) {

				/* drap: mov disp(%rbp), %drap */
				cfa->base = state->drap_reg;
				cfa->offset = 0;
				state->drap_offset = -1;
			}

			if (state->drap && op->src.reg == CFI_BP &&
			    op->src.offset == regs[op->dest.reg].offset) {

				/* drap: mov disp(%rbp), %reg */
				restore_reg(state, op->dest.reg);

			} else if (op->src.reg == cfa->base &&
			    op->src.offset == regs[op->dest.reg].offset + cfa->offset) {

				/* mov disp(%rbp), %reg */
				/* mov disp(%rsp), %reg */
				restore_reg(state, op->dest.reg);
			}

			break;

		default:
			WARN_FUNC("unknown stack-related instruction",
				  insn->sec, insn->offset);
			return -1;
		}

		break;

	case OP_DEST_PUSH:
	case OP_DEST_PUSHF:
		state->stack_size += 8;
		if (cfa->base == CFI_SP)
			cfa->offset += 8;

		if (op->src.type != OP_SRC_REG)
			break;

		if (state->drap) {
			if (op->src.reg == cfa->base && op->src.reg == state->drap_reg) {

				/* drap: push %drap */
				cfa->base = CFI_BP_INDIRECT;
				cfa->offset = -state->stack_size;

				/* save drap so we know when to restore it */
				state->drap_offset = -state->stack_size;

			} else if (op->src.reg == CFI_BP && cfa->base == state->drap_reg) {

				/* drap: push %rbp */
				state->stack_size = 0;

			} else if (regs[op->src.reg].base == CFI_UNDEFINED) {

				/* drap: push %reg */
				save_reg(state, op->src.reg, CFI_BP, -state->stack_size);
			}

		} else {

			/* push %reg */
			save_reg(state, op->src.reg, CFI_CFA, -state->stack_size);
		}

		/* detect when asm code uses rbp as a scratch register */
		if (!no_fp && insn->func && op->src.reg == CFI_BP &&
		    cfa->base != CFI_BP)
			state->bp_scratch = true;
		break;

	case OP_DEST_REG_INDIRECT:

		if (state->drap) {
			if (op->src.reg == cfa->base && op->src.reg == state->drap_reg) {

				/* drap: mov %drap, disp(%rbp) */
				cfa->base = CFI_BP_INDIRECT;
				cfa->offset = op->dest.offset;

				/* save drap offset so we know when to restore it */
				state->drap_offset = op->dest.offset;
			}

			else if (regs[op->src.reg].base == CFI_UNDEFINED) {

				/* drap: mov reg, disp(%rbp) */
				save_reg(state, op->src.reg, CFI_BP, op->dest.offset);
			}

		} else if (op->dest.reg == cfa->base) {

			/* mov reg, disp(%rbp) */
			/* mov reg, disp(%rsp) */
			save_reg(state, op->src.reg, CFI_CFA,
				 op->dest.offset - state->cfa.offset);
		}

		break;

	case OP_DEST_LEAVE:
		if ((!state->drap && cfa->base != CFI_BP) ||
		    (state->drap && cfa->base != state->drap_reg)) {
			WARN_FUNC("leave instruction with modified stack frame",
				  insn->sec, insn->offset);
			return -1;
		}

		/* leave (mov %rbp, %rsp; pop %rbp) */

		state->stack_size = -state->regs[CFI_BP].offset - 8;
		restore_reg(state, CFI_BP);

		if (!state->drap) {
			cfa->base = CFI_SP;
			cfa->offset -= 8;
		}

		break;

	case OP_DEST_MEM:
		if (op->src.type != OP_SRC_POP && op->src.type != OP_SRC_POPF) {
			WARN_FUNC("unknown stack-related memory operation",
				  insn->sec, insn->offset);
			return -1;
		}

		/* pop mem */
		state->stack_size -= 8;
		if (cfa->base == CFI_SP)
			cfa->offset -= 8;

		break;

	default:
		WARN_FUNC("unknown stack-related instruction",
			  insn->sec, insn->offset);
		return -1;
	}

	return 0;
}

static bool insn_state_match(struct instruction *insn, struct insn_state *state)
{
	struct insn_state *state1 = &insn->state, *state2 = state;
	int i;

	if (memcmp(&state1->cfa, &state2->cfa, sizeof(state1->cfa))) {
		WARN_FUNC("stack state mismatch: cfa1=%d%+d cfa2=%d%+d",
			  insn->sec, insn->offset,
			  state1->cfa.base, state1->cfa.offset,
			  state2->cfa.base, state2->cfa.offset);

	} else if (memcmp(&state1->regs, &state2->regs, sizeof(state1->regs))) {
		for (i = 0; i < CFI_NUM_REGS; i++) {
			if (!memcmp(&state1->regs[i], &state2->regs[i],
				    sizeof(struct cfi_reg)))
				continue;

			WARN_FUNC("stack state mismatch: reg1[%d]=%d%+d reg2[%d]=%d%+d",
				  insn->sec, insn->offset,
				  i, state1->regs[i].base, state1->regs[i].offset,
				  i, state2->regs[i].base, state2->regs[i].offset);
			break;
		}

	} else if (state1->type != state2->type) {
		WARN_FUNC("stack state mismatch: type1=%d type2=%d",
			  insn->sec, insn->offset, state1->type, state2->type);

	} else if (state1->drap != state2->drap ||
		 (state1->drap && state1->drap_reg != state2->drap_reg) ||
		 (state1->drap && state1->drap_offset != state2->drap_offset)) {
		WARN_FUNC("stack state mismatch: drap1=%d(%d,%d) drap2=%d(%d,%d)",
			  insn->sec, insn->offset,
			  state1->drap, state1->drap_reg, state1->drap_offset,
			  state2->drap, state2->drap_reg, state2->drap_offset);

	} else
		return true;

	return false;
}

static inline bool func_uaccess_safe(struct symbol *func)
{
	if (func)
		return func->uaccess_safe;

	return false;
}

static inline const char *call_dest_name(struct instruction *insn)
{
	if (insn->call_dest)
		return insn->call_dest->name;

	return "{dynamic}";
}

static int validate_call(struct instruction *insn, struct insn_state *state)
{
	if (state->uaccess && !func_uaccess_safe(insn->call_dest)) {
		WARN_FUNC("call to %s() with UACCESS enabled",
				insn->sec, insn->offset, call_dest_name(insn));
		return 1;
	}

	if (state->df) {
		WARN_FUNC("call to %s() with DF set",
				insn->sec, insn->offset, call_dest_name(insn));
		return 1;
	}

	return 0;
}

static int validate_sibling_call(struct instruction *insn, struct insn_state *state)
{
	if (has_modified_stack_frame(state)) {
		WARN_FUNC("sibling call from callable instruction with modified stack frame",
				insn->sec, insn->offset);
		return 1;
	}

	return validate_call(insn, state);
}

/*
 * Follow the branch starting at the given instruction, and recursively follow
 * any other branches (jumps).  Meanwhile, track the frame pointer state at
 * each instruction and validate all the rules described in
 * tools/objtool/Documentation/stack-validation.txt.
 */
static int validate_branch(struct objtool_file *file, struct symbol *func,
			   struct instruction *first, struct insn_state state)
{
	struct alternative *alt;
	struct instruction *insn, *next_insn;
	struct section *sec;
<<<<<<< HEAD
=======
	u8 visited;
>>>>>>> ff42df49
	int ret;

	insn = first;
	sec = insn->sec;

	if (insn->alt_group && list_empty(&insn->alts)) {
		WARN_FUNC("don't know how to handle branch to middle of alternative instruction group",
			  sec, insn->offset);
		return 1;
	}

	while (1) {
		next_insn = next_insn_same_sec(file, insn);

		if (file->c_file && func && insn->func && func != insn->func->pfunc) {
			WARN("%s() falls through to next function %s()",
			     func->name, insn->func->name);
			return 1;
		}

		if (func && insn->ignore) {
			WARN_FUNC("BUG: why am I validating an ignored function?",
				  sec, insn->offset);
			return 1;
		}

		visited = 1 << state.uaccess;
		if (insn->visited) {
			if (!insn->hint && !insn_state_match(insn, &state))
				return 1;

			if (insn->visited & visited)
				return 0;
		}

		if (insn->hint) {
			if (insn->restore) {
				struct instruction *save_insn, *i;

				i = insn;
				save_insn = NULL;
				func_for_each_insn_continue_reverse(file, func, i) {
					if (i->save) {
						save_insn = i;
						break;
					}
				}

				if (!save_insn) {
					WARN_FUNC("no corresponding CFI save for CFI restore",
						  sec, insn->offset);
					return 1;
				}

				if (!save_insn->visited) {
					/*
					 * Oops, no state to copy yet.
					 * Hopefully we can reach this
					 * instruction from another branch
					 * after the save insn has been
					 * visited.
					 */
					if (insn == first)
						return 0;

					WARN_FUNC("objtool isn't smart enough to handle this CFI save/restore combo",
						  sec, insn->offset);
					return 1;
				}

				insn->state = save_insn->state;
			}

			state = insn->state;

		} else
			insn->state = state;

		insn->visited |= visited;

		if (!insn->ignore_alts) {
			bool skip_orig = false;

			list_for_each_entry(alt, &insn->alts, list) {
				if (alt->skip_orig)
					skip_orig = true;

				ret = validate_branch(file, func, alt->insn, state);
				if (ret) {
					if (backtrace)
						BT_FUNC("(alt)", insn);
					return ret;
				}
			}

			if (skip_orig)
				return 0;
		}

		switch (insn->type) {

		case INSN_RETURN:
			if (state.uaccess && !func_uaccess_safe(func)) {
				WARN_FUNC("return with UACCESS enabled", sec, insn->offset);
				return 1;
			}

			if (!state.uaccess && func_uaccess_safe(func)) {
				WARN_FUNC("return with UACCESS disabled from a UACCESS-safe function", sec, insn->offset);
				return 1;
			}

			if (state.df) {
				WARN_FUNC("return with DF set", sec, insn->offset);
				return 1;
			}

			if (func && has_modified_stack_frame(&state)) {
				WARN_FUNC("return with modified stack frame",
					  sec, insn->offset);
				return 1;
			}

			if (state.bp_scratch) {
				WARN("%s uses BP as a scratch register",
				     func->name);
				return 1;
			}

			return 0;

		case INSN_CALL:
		case INSN_CALL_DYNAMIC:
			ret = validate_call(insn, &state);
			if (ret)
				return ret;

			if (!no_fp && func && !is_fentry_call(insn) &&
			    !has_valid_stack_frame(&state)) {
				WARN_FUNC("call without frame pointer save/setup",
					  sec, insn->offset);
				return 1;
			}

			if (dead_end_function(file, insn->call_dest))
				return 0;

			break;

		case INSN_JUMP_CONDITIONAL:
		case INSN_JUMP_UNCONDITIONAL:
			if (func && is_sibling_call(insn)) {
				ret = validate_sibling_call(insn, &state);
				if (ret)
					return ret;

			} else if (insn->jump_dest) {
				ret = validate_branch(file, func,
						      insn->jump_dest, state);
				if (ret) {
					if (backtrace)
						BT_FUNC("(branch)", insn);
					return ret;
				}
			}

			if (insn->type == INSN_JUMP_UNCONDITIONAL)
				return 0;

			break;

		case INSN_JUMP_DYNAMIC:
		case INSN_JUMP_DYNAMIC_CONDITIONAL:
			if (func && is_sibling_call(insn)) {
				ret = validate_sibling_call(insn, &state);
				if (ret)
					return ret;
			}

			if (insn->type == INSN_JUMP_DYNAMIC)
				return 0;

			break;

		case INSN_CONTEXT_SWITCH:
			if (func && (!next_insn || !next_insn->hint)) {
				WARN_FUNC("unsupported instruction in callable function",
					  sec, insn->offset);
				return 1;
			}
			return 0;

		case INSN_STACK:
			if (update_insn_state(insn, &state))
				return 1;

			if (insn->stack_op.dest.type == OP_DEST_PUSHF) {
				if (!state.uaccess_stack) {
					state.uaccess_stack = 1;
				} else if (state.uaccess_stack >> 31) {
					WARN_FUNC("PUSHF stack exhausted", sec, insn->offset);
					return 1;
				}
				state.uaccess_stack <<= 1;
				state.uaccess_stack  |= state.uaccess;
			}

			if (insn->stack_op.src.type == OP_SRC_POPF) {
				if (state.uaccess_stack) {
					state.uaccess = state.uaccess_stack & 1;
					state.uaccess_stack >>= 1;
					if (state.uaccess_stack == 1)
						state.uaccess_stack = 0;
				}
			}

			break;

		case INSN_STAC:
			if (state.uaccess) {
				WARN_FUNC("recursive UACCESS enable", sec, insn->offset);
				return 1;
			}

			state.uaccess = true;
			break;

		case INSN_CLAC:
			if (!state.uaccess && func) {
				WARN_FUNC("redundant UACCESS disable", sec, insn->offset);
				return 1;
			}

			if (func_uaccess_safe(func) && !state.uaccess_stack) {
				WARN_FUNC("UACCESS-safe disables UACCESS", sec, insn->offset);
				return 1;
			}

			state.uaccess = false;
			break;

		case INSN_STD:
			if (state.df)
				WARN_FUNC("recursive STD", sec, insn->offset);

			state.df = true;
			break;

		case INSN_CLD:
			if (!state.df && func)
				WARN_FUNC("redundant CLD", sec, insn->offset);

			state.df = false;
			break;

		default:
			break;
		}

		if (insn->dead_end)
			return 0;

		if (!next_insn) {
			if (state.cfa.base == CFI_UNDEFINED)
				return 0;
			WARN("%s: unexpected end of section", sec->name);
			return 1;
		}

		insn = next_insn;
	}

	return 0;
}

static int validate_unwind_hints(struct objtool_file *file)
{
	struct instruction *insn;
	int ret, warnings = 0;
	struct insn_state state;

	if (!file->hints)
		return 0;

	clear_insn_state(&state);

	for_each_insn(file, insn) {
		if (insn->hint && !insn->visited) {
			ret = validate_branch(file, insn->func, insn, state);
			if (ret && backtrace)
				BT_FUNC("<=== (hint)", insn);
			warnings += ret;
		}
	}

	return warnings;
}

static int validate_retpoline(struct objtool_file *file)
{
	struct instruction *insn;
	int warnings = 0;

	for_each_insn(file, insn) {
		if (insn->type != INSN_JUMP_DYNAMIC &&
		    insn->type != INSN_CALL_DYNAMIC)
			continue;

		if (insn->retpoline_safe)
			continue;

		/*
		 * .init.text code is ran before userspace and thus doesn't
		 * strictly need retpolines, except for modules which are
		 * loaded late, they very much do need retpoline in their
		 * .init.text
		 */
		if (!strcmp(insn->sec->name, ".init.text") && !module)
			continue;

		WARN_FUNC("indirect %s found in RETPOLINE build",
			  insn->sec, insn->offset,
			  insn->type == INSN_JUMP_DYNAMIC ? "jump" : "call");

		warnings++;
	}

	return warnings;
}

static bool is_kasan_insn(struct instruction *insn)
{
	return (insn->type == INSN_CALL &&
		!strcmp(insn->call_dest->name, "__asan_handle_no_return"));
}

static bool is_ubsan_insn(struct instruction *insn)
{
	return (insn->type == INSN_CALL &&
		!strcmp(insn->call_dest->name,
			"__ubsan_handle_builtin_unreachable"));
}

static bool ignore_unreachable_insn(struct instruction *insn)
{
	int i;

	if (insn->ignore || insn->type == INSN_NOP)
		return true;

	/*
	 * Ignore any unused exceptions.  This can happen when a whitelisted
	 * function has an exception table entry.
	 *
	 * Also ignore alternative replacement instructions.  This can happen
	 * when a whitelisted function uses one of the ALTERNATIVE macros.
	 */
	if (!strcmp(insn->sec->name, ".fixup") ||
	    !strcmp(insn->sec->name, ".altinstr_replacement") ||
	    !strcmp(insn->sec->name, ".altinstr_aux"))
		return true;

	/*
	 * Check if this (or a subsequent) instruction is related to
	 * CONFIG_UBSAN or CONFIG_KASAN.
	 *
	 * End the search at 5 instructions to avoid going into the weeds.
	 */
	if (!insn->func)
		return false;
	for (i = 0; i < 5; i++) {

		if (is_kasan_insn(insn) || is_ubsan_insn(insn))
			return true;

		if (insn->type == INSN_JUMP_UNCONDITIONAL) {
			if (insn->jump_dest &&
			    insn->jump_dest->func == insn->func) {
				insn = insn->jump_dest;
				continue;
			}

			break;
		}

		if (insn->offset + insn->len >= insn->func->offset + insn->func->len)
			break;

		insn = list_next_entry(insn, list);
	}

	return false;
}

static int validate_functions(struct objtool_file *file)
{
	struct section *sec;
	struct symbol *func;
	struct instruction *insn;
	struct insn_state state;
	int ret, warnings = 0;

	clear_insn_state(&state);

	state.cfa = initial_func_cfi.cfa;
	memcpy(&state.regs, &initial_func_cfi.regs,
	       CFI_NUM_REGS * sizeof(struct cfi_reg));
	state.stack_size = initial_func_cfi.cfa.offset;

	for_each_sec(file, sec) {
		list_for_each_entry(func, &sec->symbol_list, list) {
			if (func->type != STT_FUNC)
				continue;

			if (!func->len) {
				WARN("%s() is missing an ELF size annotation",
				     func->name);
				warnings++;
			}

			if (func->pfunc != func || func->alias != func)
				continue;

			insn = find_insn(file, sec, func->offset);
			if (!insn || insn->ignore || insn->visited)
				continue;

			state.uaccess = func->uaccess_safe;

			ret = validate_branch(file, func, insn, state);
			if (ret && backtrace)
				BT_FUNC("<=== (func)", insn);
			warnings += ret;
		}
	}

	return warnings;
}

static int validate_reachable_instructions(struct objtool_file *file)
{
	struct instruction *insn;

	if (file->ignore_unreachables)
		return 0;

	for_each_insn(file, insn) {
		if (insn->visited || ignore_unreachable_insn(insn))
			continue;

		WARN_FUNC("unreachable instruction", insn->sec, insn->offset);
		return 1;
	}

	return 0;
}

static void cleanup(struct objtool_file *file)
{
	struct instruction *insn, *tmpinsn;
	struct alternative *alt, *tmpalt;

	list_for_each_entry_safe(insn, tmpinsn, &file->insn_list, list) {
		list_for_each_entry_safe(alt, tmpalt, &insn->alts, list) {
			list_del(&alt->list);
			free(alt);
		}
		list_del(&insn->list);
		hash_del(&insn->hash);
		free(insn);
	}
	elf_close(file->elf);
}

static struct objtool_file file;

int check(const char *_objname, bool orc)
{
	int ret, warnings = 0;

	objname = _objname;

	file.elf = elf_read(objname, orc ? O_RDWR : O_RDONLY);
	if (!file.elf)
		return 1;

	INIT_LIST_HEAD(&file.insn_list);
	hash_init(file.insn_hash);
	file.c_file = find_section_by_name(file.elf, ".comment");
	file.ignore_unreachables = no_unreachable;
	file.hints = false;

	arch_initial_func_cfi_state(&initial_func_cfi);

	ret = decode_sections(&file);
	if (ret < 0)
		goto out;
	warnings += ret;

	if (list_empty(&file.insn_list))
		goto out;

	if (retpoline) {
		ret = validate_retpoline(&file);
		if (ret < 0)
			return ret;
		warnings += ret;
	}

	ret = validate_functions(&file);
	if (ret < 0)
		goto out;
	warnings += ret;

	ret = validate_unwind_hints(&file);
	if (ret < 0)
		goto out;
	warnings += ret;

	if (!warnings) {
		ret = validate_reachable_instructions(&file);
		if (ret < 0)
			goto out;
		warnings += ret;
	}

	if (orc) {
		ret = create_orc(&file);
		if (ret < 0)
			goto out;

		ret = create_orc_sections(&file);
		if (ret < 0)
			goto out;

		ret = elf_write(file.elf);
		if (ret < 0)
			goto out;
	}

out:
	cleanup(&file);

	/* ignore warnings for now until we get all the code cleaned up */
	if (ret || warnings)
		return 0;
	return 0;
}<|MERGE_RESOLUTION|>--- conflicted
+++ resolved
@@ -1946,10 +1946,7 @@
 	struct alternative *alt;
 	struct instruction *insn, *next_insn;
 	struct section *sec;
-<<<<<<< HEAD
-=======
 	u8 visited;
->>>>>>> ff42df49
 	int ret;
 
 	insn = first;
