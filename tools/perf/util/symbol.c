--- conflicted
+++ resolved
@@ -874,15 +874,9 @@
 
 			*module++ = '\0';
 			curr_map_dso = map__dso(curr_map);
-<<<<<<< HEAD
-			if (strcmp(curr_map_dso->short_name, module)) {
-				if (!RC_CHK_EQUAL(curr_map, initial_map) &&
-				    dso->kernel == DSO_SPACE__KERNEL_GUEST &&
-=======
 			if (strcmp(dso__short_name(curr_map_dso), module)) {
 				if (!RC_CHK_EQUAL(curr_map, initial_map) &&
 				    dso__kernel(dso) == DSO_SPACE__KERNEL_GUEST &&
->>>>>>> 0c383648
 				    machine__is_default_guest(machine)) {
 					/*
 					 * We assume all symbols of a module are
@@ -992,11 +986,7 @@
 	}
 
 	if (!RC_CHK_EQUAL(curr_map, initial_map) &&
-<<<<<<< HEAD
-	    dso->kernel == DSO_SPACE__KERNEL_GUEST &&
-=======
 	    dso__kernel(dso) == DSO_SPACE__KERNEL_GUEST &&
->>>>>>> 0c383648
 	    machine__is_default_guest(maps__machine(kmaps))) {
 		dso__set_loaded(map__dso(curr_map));
 	}
@@ -1170,11 +1160,7 @@
 
 	dso = map__dso(old_map);
 	/* Module must be in memory at the same address */
-<<<<<<< HEAD
-	mi = find_module(dso->short_name, modules);
-=======
 	mi = find_module(dso__short_name(dso), modules);
->>>>>>> 0c383648
 	if (!mi || mi->start != map__start(old_map))
 		return -EINVAL;
 
@@ -1304,11 +1290,7 @@
 {
 	struct maps *kmaps = map__kmaps(map);
 	struct kcore_mapfn_data md;
-<<<<<<< HEAD
-	struct map *replacement_map = NULL;
-=======
 	struct map *map_ref, *replacement_map = NULL;
->>>>>>> 0c383648
 	struct machine *machine;
 	bool is_64_bit;
 	int err, fd;
@@ -1411,27 +1393,8 @@
 
 		list_del_init(&new_node->node);
 
-<<<<<<< HEAD
-		if (RC_CHK_EQUAL(new_map, replacement_map)) {
-			struct map *map_ref;
-
-			map__set_start(map, map__start(new_map));
-			map__set_end(map, map__end(new_map));
-			map__set_pgoff(map, map__pgoff(new_map));
-			map__set_mapping_type(map, map__mapping_type(new_map));
-			/* Ensure maps are correctly ordered */
-			map_ref = map__get(map);
-			maps__remove(kmaps, map_ref);
-			err = maps__insert(kmaps, map_ref);
-			map__put(map_ref);
-			map__put(new_map);
-			if (err)
-				goto out_err;
-		} else {
-=======
 		/* skip if replacement_map, already inserted above */
 		if (!RC_CHK_EQUAL(new_map, replacement_map)) {
->>>>>>> 0c383648
 			/*
 			 * Merge kcore map into existing maps,
 			 * and ensure that current maps (eBPF)
@@ -2015,13 +1978,10 @@
 	return ret;
 }
 
-<<<<<<< HEAD
-=======
 /*
  * Always takes ownership of vmlinux when vmlinux_allocated == true, even if
  * it returns an error.
  */
->>>>>>> 0c383648
 int dso__load_vmlinux(struct dso *dso, struct map *map,
 		      const char *vmlinux, bool vmlinux_allocated)
 {
@@ -2055,16 +2015,6 @@
 		dso__set_binary_type(dso, DSO_BINARY_TYPE__GUEST_VMLINUX);
 	else
 		dso__set_binary_type(dso, DSO_BINARY_TYPE__VMLINUX);
-
-	/*
-	 * dso__load_sym() may copy 'dso' which will result in the copies having
-	 * an incorrect long name unless we set it here first.
-	 */
-	dso__set_long_name(dso, vmlinux, vmlinux_allocated);
-	if (dso->kernel == DSO_SPACE__KERNEL_GUEST)
-		dso->binary_type = DSO_BINARY_TYPE__GUEST_VMLINUX;
-	else
-		dso->binary_type = DSO_BINARY_TYPE__VMLINUX;
 
 	err = dso__load_sym(dso, map, &ss, &ss, 0);
 	symsrc__destroy(&ss);
@@ -2630,34 +2580,6 @@
 	return 0;
 }
 
-<<<<<<< HEAD
-struct mem_info *mem_info__get(struct mem_info *mi)
-{
-	if (mi)
-		refcount_inc(&mi->refcnt);
-	return mi;
-}
-
-void mem_info__put(struct mem_info *mi)
-{
-	if (mi && refcount_dec_and_test(&mi->refcnt)) {
-		addr_map_symbol__exit(&mi->iaddr);
-		addr_map_symbol__exit(&mi->daddr);
-		free(mi);
-	}
-}
-
-struct mem_info *mem_info__new(void)
-{
-	struct mem_info *mi = zalloc(sizeof(*mi));
-
-	if (mi)
-		refcount_set(&mi->refcnt, 1);
-	return mi;
-}
-
-=======
->>>>>>> 0c383648
 /*
  * Checks that user supplied symbol kernel files are accessible because
  * the default mechanism for accessing elf files fails silently. i.e. if
