// SPDX-License-Identifier: GPL-2.0
/*
 * builtin-record.c
 *
 * Builtin record command: Record the profile of a workload
 * (or a CPU, or a PID) into the perf.data output file - for
 * later analysis via perf report.
 */
#include "builtin.h"

#include "util/build-id.h"
#include <subcmd/parse-options.h>
#include <internal/xyarray.h>
#include "util/parse-events.h"
#include "util/config.h"

#include "util/callchain.h"
#include "util/cgroup.h"
#include "util/header.h"
#include "util/event.h"
#include "util/evlist.h"
#include "util/evsel.h"
#include "util/debug.h"
#include "util/mmap.h"
#include "util/mutex.h"
#include "util/target.h"
#include "util/session.h"
#include "util/tool.h"
#include "util/symbol.h"
#include "util/record.h"
#include "util/cpumap.h"
#include "util/thread_map.h"
#include "util/data.h"
#include "util/perf_regs.h"
#include "util/auxtrace.h"
#include "util/tsc.h"
#include "util/parse-branch-options.h"
#include "util/parse-regs-options.h"
#include "util/perf_api_probe.h"
#include "util/trigger.h"
#include "util/perf-hooks.h"
#include "util/cpu-set-sched.h"
#include "util/synthetic-events.h"
#include "util/time-utils.h"
#include "util/units.h"
#include "util/bpf-event.h"
#include "util/util.h"
#include "util/pfm.h"
#include "util/pmu.h"
#include "util/pmus.h"
#include "util/clockid.h"
#include "util/off_cpu.h"
#include "util/bpf-filter.h"
#include "asm/bug.h"
#include "perf.h"
#include "cputopo.h"

#include <errno.h>
#include <inttypes.h>
#include <locale.h>
#include <poll.h>
#include <pthread.h>
#include <unistd.h>
#ifndef HAVE_GETTID
#include <syscall.h>
#endif
#include <sched.h>
#include <signal.h>
#ifdef HAVE_EVENTFD_SUPPORT
#include <sys/eventfd.h>
#endif
#include <sys/mman.h>
#include <sys/wait.h>
#include <sys/types.h>
#include <sys/stat.h>
#include <fcntl.h>
#include <linux/err.h>
#include <linux/string.h>
#include <linux/time64.h>
#include <linux/zalloc.h>
#include <linux/bitmap.h>
#include <sys/time.h>

struct switch_output {
	bool		 enabled;
	bool		 signal;
	unsigned long	 size;
	unsigned long	 time;
	const char	*str;
	bool		 set;
	char		 **filenames;
	int		 num_files;
	int		 cur_file;
};

struct thread_mask {
	struct mmap_cpu_mask	maps;
	struct mmap_cpu_mask	affinity;
};

struct record_thread {
	pid_t			tid;
	struct thread_mask	*mask;
	struct {
		int		msg[2];
		int		ack[2];
	} pipes;
	struct fdarray		pollfd;
	int			ctlfd_pos;
	int			nr_mmaps;
	struct mmap		**maps;
	struct mmap		**overwrite_maps;
	struct record		*rec;
	unsigned long long	samples;
	unsigned long		waking;
	u64			bytes_written;
	u64			bytes_transferred;
	u64			bytes_compressed;
};

static __thread struct record_thread *thread;

enum thread_msg {
	THREAD_MSG__UNDEFINED = 0,
	THREAD_MSG__READY,
	THREAD_MSG__MAX,
};

static const char *thread_msg_tags[THREAD_MSG__MAX] = {
	"UNDEFINED", "READY"
};

enum thread_spec {
	THREAD_SPEC__UNDEFINED = 0,
	THREAD_SPEC__CPU,
	THREAD_SPEC__CORE,
	THREAD_SPEC__PACKAGE,
	THREAD_SPEC__NUMA,
	THREAD_SPEC__USER,
	THREAD_SPEC__MAX,
};

static const char *thread_spec_tags[THREAD_SPEC__MAX] = {
	"undefined", "cpu", "core", "package", "numa", "user"
};

struct pollfd_index_map {
	int evlist_pollfd_index;
	int thread_pollfd_index;
};

struct record {
	struct perf_tool	tool;
	struct record_opts	opts;
	u64			bytes_written;
	u64			thread_bytes_written;
	struct perf_data	data;
	struct auxtrace_record	*itr;
	struct evlist	*evlist;
	struct perf_session	*session;
	struct evlist		*sb_evlist;
	pthread_t		thread_id;
	int			realtime_prio;
	bool			switch_output_event_set;
	bool			no_buildid;
	bool			no_buildid_set;
	bool			no_buildid_cache;
	bool			no_buildid_cache_set;
	bool			buildid_all;
	bool			buildid_mmap;
	bool			timestamp_filename;
	bool			timestamp_boundary;
	bool			off_cpu;
	struct switch_output	switch_output;
	unsigned long long	samples;
	unsigned long		output_max_size;	/* = 0: unlimited */
	struct perf_debuginfod	debuginfod;
	int			nr_threads;
	struct thread_mask	*thread_masks;
	struct record_thread	*thread_data;
	struct pollfd_index_map	*index_map;
	size_t			index_map_sz;
	size_t			index_map_cnt;
};

static volatile int done;

static volatile int auxtrace_record__snapshot_started;
static DEFINE_TRIGGER(auxtrace_snapshot_trigger);
static DEFINE_TRIGGER(switch_output_trigger);

static const char *affinity_tags[PERF_AFFINITY_MAX] = {
	"SYS", "NODE", "CPU"
};

#ifndef HAVE_GETTID
static inline pid_t gettid(void)
{
	return (pid_t)syscall(__NR_gettid);
}
#endif

static int record__threads_enabled(struct record *rec)
{
	return rec->opts.threads_spec;
}

static bool switch_output_signal(struct record *rec)
{
	return rec->switch_output.signal &&
	       trigger_is_ready(&switch_output_trigger);
}

static bool switch_output_size(struct record *rec)
{
	return rec->switch_output.size &&
	       trigger_is_ready(&switch_output_trigger) &&
	       (rec->bytes_written >= rec->switch_output.size);
}

static bool switch_output_time(struct record *rec)
{
	return rec->switch_output.time &&
	       trigger_is_ready(&switch_output_trigger);
}

static u64 record__bytes_written(struct record *rec)
{
	return rec->bytes_written + rec->thread_bytes_written;
}

static bool record__output_max_size_exceeded(struct record *rec)
{
	return rec->output_max_size &&
	       (record__bytes_written(rec) >= rec->output_max_size);
}

static int record__write(struct record *rec, struct mmap *map __maybe_unused,
			 void *bf, size_t size)
{
	struct perf_data_file *file = &rec->session->data->file;

	if (map && map->file)
		file = map->file;

	if (perf_data_file__write(file, bf, size) < 0) {
		pr_err("failed to write perf data, error: %m\n");
		return -1;
	}

	if (map && map->file) {
		thread->bytes_written += size;
		rec->thread_bytes_written += size;
	} else {
		rec->bytes_written += size;
	}

	if (record__output_max_size_exceeded(rec) && !done) {
		fprintf(stderr, "[ perf record: perf size limit reached (%" PRIu64 " KB),"
				" stopping session ]\n",
				record__bytes_written(rec) >> 10);
		done = 1;
	}

	if (switch_output_size(rec))
		trigger_hit(&switch_output_trigger);

	return 0;
}

static int record__aio_enabled(struct record *rec);
static int record__comp_enabled(struct record *rec);
static ssize_t zstd_compress(struct perf_session *session, struct mmap *map,
			    void *dst, size_t dst_size, void *src, size_t src_size);

#ifdef HAVE_AIO_SUPPORT
static int record__aio_write(struct aiocb *cblock, int trace_fd,
		void *buf, size_t size, off_t off)
{
	int rc;

	cblock->aio_fildes = trace_fd;
	cblock->aio_buf    = buf;
	cblock->aio_nbytes = size;
	cblock->aio_offset = off;
	cblock->aio_sigevent.sigev_notify = SIGEV_NONE;

	do {
		rc = aio_write(cblock);
		if (rc == 0) {
			break;
		} else if (errno != EAGAIN) {
			cblock->aio_fildes = -1;
			pr_err("failed to queue perf data, error: %m\n");
			break;
		}
	} while (1);

	return rc;
}

static int record__aio_complete(struct mmap *md, struct aiocb *cblock)
{
	void *rem_buf;
	off_t rem_off;
	size_t rem_size;
	int rc, aio_errno;
	ssize_t aio_ret, written;

	aio_errno = aio_error(cblock);
	if (aio_errno == EINPROGRESS)
		return 0;

	written = aio_ret = aio_return(cblock);
	if (aio_ret < 0) {
		if (aio_errno != EINTR)
			pr_err("failed to write perf data, error: %m\n");
		written = 0;
	}

	rem_size = cblock->aio_nbytes - written;

	if (rem_size == 0) {
		cblock->aio_fildes = -1;
		/*
		 * md->refcount is incremented in record__aio_pushfn() for
		 * every aio write request started in record__aio_push() so
		 * decrement it because the request is now complete.
		 */
		perf_mmap__put(&md->core);
		rc = 1;
	} else {
		/*
		 * aio write request may require restart with the
		 * remainder if the kernel didn't write whole
		 * chunk at once.
		 */
		rem_off = cblock->aio_offset + written;
		rem_buf = (void *)(cblock->aio_buf + written);
		record__aio_write(cblock, cblock->aio_fildes,
				rem_buf, rem_size, rem_off);
		rc = 0;
	}

	return rc;
}

static int record__aio_sync(struct mmap *md, bool sync_all)
{
	struct aiocb **aiocb = md->aio.aiocb;
	struct aiocb *cblocks = md->aio.cblocks;
	struct timespec timeout = { 0, 1000 * 1000  * 1 }; /* 1ms */
	int i, do_suspend;

	do {
		do_suspend = 0;
		for (i = 0; i < md->aio.nr_cblocks; ++i) {
			if (cblocks[i].aio_fildes == -1 || record__aio_complete(md, &cblocks[i])) {
				if (sync_all)
					aiocb[i] = NULL;
				else
					return i;
			} else {
				/*
				 * Started aio write is not complete yet
				 * so it has to be waited before the
				 * next allocation.
				 */
				aiocb[i] = &cblocks[i];
				do_suspend = 1;
			}
		}
		if (!do_suspend)
			return -1;

		while (aio_suspend((const struct aiocb **)aiocb, md->aio.nr_cblocks, &timeout)) {
			if (!(errno == EAGAIN || errno == EINTR))
				pr_err("failed to sync perf data, error: %m\n");
		}
	} while (1);
}

struct record_aio {
	struct record	*rec;
	void		*data;
	size_t		size;
};

static int record__aio_pushfn(struct mmap *map, void *to, void *buf, size_t size)
{
	struct record_aio *aio = to;

	/*
	 * map->core.base data pointed by buf is copied into free map->aio.data[] buffer
	 * to release space in the kernel buffer as fast as possible, calling
	 * perf_mmap__consume() from perf_mmap__push() function.
	 *
	 * That lets the kernel to proceed with storing more profiling data into
	 * the kernel buffer earlier than other per-cpu kernel buffers are handled.
	 *
	 * Coping can be done in two steps in case the chunk of profiling data
	 * crosses the upper bound of the kernel buffer. In this case we first move
	 * part of data from map->start till the upper bound and then the remainder
	 * from the beginning of the kernel buffer till the end of the data chunk.
	 */

	if (record__comp_enabled(aio->rec)) {
		ssize_t compressed = zstd_compress(aio->rec->session, NULL, aio->data + aio->size,
						   mmap__mmap_len(map) - aio->size,
						   buf, size);
		if (compressed < 0)
			return (int)compressed;

		size = compressed;
	} else {
		memcpy(aio->data + aio->size, buf, size);
	}

	if (!aio->size) {
		/*
		 * Increment map->refcount to guard map->aio.data[] buffer
		 * from premature deallocation because map object can be
		 * released earlier than aio write request started on
		 * map->aio.data[] buffer is complete.
		 *
		 * perf_mmap__put() is done at record__aio_complete()
		 * after started aio request completion or at record__aio_push()
		 * if the request failed to start.
		 */
		perf_mmap__get(&map->core);
	}

	aio->size += size;

	return size;
}

static int record__aio_push(struct record *rec, struct mmap *map, off_t *off)
{
	int ret, idx;
	int trace_fd = rec->session->data->file.fd;
	struct record_aio aio = { .rec = rec, .size = 0 };

	/*
	 * Call record__aio_sync() to wait till map->aio.data[] buffer
	 * becomes available after previous aio write operation.
	 */

	idx = record__aio_sync(map, false);
	aio.data = map->aio.data[idx];
	ret = perf_mmap__push(map, &aio, record__aio_pushfn);
	if (ret != 0) /* ret > 0 - no data, ret < 0 - error */
		return ret;

	rec->samples++;
	ret = record__aio_write(&(map->aio.cblocks[idx]), trace_fd, aio.data, aio.size, *off);
	if (!ret) {
		*off += aio.size;
		rec->bytes_written += aio.size;
		if (switch_output_size(rec))
			trigger_hit(&switch_output_trigger);
	} else {
		/*
		 * Decrement map->refcount incremented in record__aio_pushfn()
		 * back if record__aio_write() operation failed to start, otherwise
		 * map->refcount is decremented in record__aio_complete() after
		 * aio write operation finishes successfully.
		 */
		perf_mmap__put(&map->core);
	}

	return ret;
}

static off_t record__aio_get_pos(int trace_fd)
{
	return lseek(trace_fd, 0, SEEK_CUR);
}

static void record__aio_set_pos(int trace_fd, off_t pos)
{
	lseek(trace_fd, pos, SEEK_SET);
}

static void record__aio_mmap_read_sync(struct record *rec)
{
	int i;
	struct evlist *evlist = rec->evlist;
	struct mmap *maps = evlist->mmap;

	if (!record__aio_enabled(rec))
		return;

	for (i = 0; i < evlist->core.nr_mmaps; i++) {
		struct mmap *map = &maps[i];

		if (map->core.base)
			record__aio_sync(map, true);
	}
}

static int nr_cblocks_default = 1;
static int nr_cblocks_max = 4;

static int record__aio_parse(const struct option *opt,
			     const char *str,
			     int unset)
{
	struct record_opts *opts = (struct record_opts *)opt->value;

	if (unset) {
		opts->nr_cblocks = 0;
	} else {
		if (str)
			opts->nr_cblocks = strtol(str, NULL, 0);
		if (!opts->nr_cblocks)
			opts->nr_cblocks = nr_cblocks_default;
	}

	return 0;
}
#else /* HAVE_AIO_SUPPORT */
static int nr_cblocks_max = 0;

static int record__aio_push(struct record *rec __maybe_unused, struct mmap *map __maybe_unused,
			    off_t *off __maybe_unused)
{
	return -1;
}

static off_t record__aio_get_pos(int trace_fd __maybe_unused)
{
	return -1;
}

static void record__aio_set_pos(int trace_fd __maybe_unused, off_t pos __maybe_unused)
{
}

static void record__aio_mmap_read_sync(struct record *rec __maybe_unused)
{
}
#endif

static int record__aio_enabled(struct record *rec)
{
	return rec->opts.nr_cblocks > 0;
}

#define MMAP_FLUSH_DEFAULT 1
static int record__mmap_flush_parse(const struct option *opt,
				    const char *str,
				    int unset)
{
	int flush_max;
	struct record_opts *opts = (struct record_opts *)opt->value;
	static struct parse_tag tags[] = {
			{ .tag  = 'B', .mult = 1       },
			{ .tag  = 'K', .mult = 1 << 10 },
			{ .tag  = 'M', .mult = 1 << 20 },
			{ .tag  = 'G', .mult = 1 << 30 },
			{ .tag  = 0 },
	};

	if (unset)
		return 0;

	if (str) {
		opts->mmap_flush = parse_tag_value(str, tags);
		if (opts->mmap_flush == (int)-1)
			opts->mmap_flush = strtol(str, NULL, 0);
	}

	if (!opts->mmap_flush)
		opts->mmap_flush = MMAP_FLUSH_DEFAULT;

	flush_max = evlist__mmap_size(opts->mmap_pages);
	flush_max /= 4;
	if (opts->mmap_flush > flush_max)
		opts->mmap_flush = flush_max;

	return 0;
}

#ifdef HAVE_ZSTD_SUPPORT
static unsigned int comp_level_default = 1;

static int record__parse_comp_level(const struct option *opt, const char *str, int unset)
{
	struct record_opts *opts = opt->value;

	if (unset) {
		opts->comp_level = 0;
	} else {
		if (str)
			opts->comp_level = strtol(str, NULL, 0);
		if (!opts->comp_level)
			opts->comp_level = comp_level_default;
	}

	return 0;
}
#endif
static unsigned int comp_level_max = 22;

static int record__comp_enabled(struct record *rec)
{
	return rec->opts.comp_level > 0;
}

static int process_synthesized_event(struct perf_tool *tool,
				     union perf_event *event,
				     struct perf_sample *sample __maybe_unused,
				     struct machine *machine __maybe_unused)
{
	struct record *rec = container_of(tool, struct record, tool);
	return record__write(rec, NULL, event, event->header.size);
}

static struct mutex synth_lock;

static int process_locked_synthesized_event(struct perf_tool *tool,
				     union perf_event *event,
				     struct perf_sample *sample __maybe_unused,
				     struct machine *machine __maybe_unused)
{
	int ret;

	mutex_lock(&synth_lock);
	ret = process_synthesized_event(tool, event, sample, machine);
	mutex_unlock(&synth_lock);
	return ret;
}

static int record__pushfn(struct mmap *map, void *to, void *bf, size_t size)
{
	struct record *rec = to;

	if (record__comp_enabled(rec)) {
		ssize_t compressed = zstd_compress(rec->session, map, map->data,
						   mmap__mmap_len(map), bf, size);

		if (compressed < 0)
			return (int)compressed;

		size = compressed;
		bf   = map->data;
	}

	thread->samples++;
	return record__write(rec, map, bf, size);
}

static volatile sig_atomic_t signr = -1;
static volatile sig_atomic_t child_finished;
#ifdef HAVE_EVENTFD_SUPPORT
static volatile sig_atomic_t done_fd = -1;
#endif

static void sig_handler(int sig)
{
	if (sig == SIGCHLD)
		child_finished = 1;
	else
		signr = sig;

	done = 1;
#ifdef HAVE_EVENTFD_SUPPORT
	if (done_fd >= 0) {
		u64 tmp = 1;
		int orig_errno = errno;

		/*
		 * It is possible for this signal handler to run after done is
		 * checked in the main loop, but before the perf counter fds are
		 * polled. If this happens, the poll() will continue to wait
		 * even though done is set, and will only break out if either
		 * another signal is received, or the counters are ready for
		 * read. To ensure the poll() doesn't sleep when done is set,
		 * use an eventfd (done_fd) to wake up the poll().
		 */
		if (write(done_fd, &tmp, sizeof(tmp)) < 0)
			pr_err("failed to signal wakeup fd, error: %m\n");

		errno = orig_errno;
	}
#endif // HAVE_EVENTFD_SUPPORT
}

static void sigsegv_handler(int sig)
{
	perf_hooks__recover();
	sighandler_dump_stack(sig);
}

static void record__sig_exit(void)
{
	if (signr == -1)
		return;

	signal(signr, SIG_DFL);
	raise(signr);
}

#ifdef HAVE_AUXTRACE_SUPPORT

static int record__process_auxtrace(struct perf_tool *tool,
				    struct mmap *map,
				    union perf_event *event, void *data1,
				    size_t len1, void *data2, size_t len2)
{
	struct record *rec = container_of(tool, struct record, tool);
	struct perf_data *data = &rec->data;
	size_t padding;
	u8 pad[8] = {0};

	if (!perf_data__is_pipe(data) && perf_data__is_single_file(data)) {
		off_t file_offset;
		int fd = perf_data__fd(data);
		int err;

		file_offset = lseek(fd, 0, SEEK_CUR);
		if (file_offset == -1)
			return -1;
		err = auxtrace_index__auxtrace_event(&rec->session->auxtrace_index,
						     event, file_offset);
		if (err)
			return err;
	}

	/* event.auxtrace.size includes padding, see __auxtrace_mmap__read() */
	padding = (len1 + len2) & 7;
	if (padding)
		padding = 8 - padding;

	record__write(rec, map, event, event->header.size);
	record__write(rec, map, data1, len1);
	if (len2)
		record__write(rec, map, data2, len2);
	record__write(rec, map, &pad, padding);

	return 0;
}

static int record__auxtrace_mmap_read(struct record *rec,
				      struct mmap *map)
{
	int ret;

	ret = auxtrace_mmap__read(map, rec->itr, &rec->tool,
				  record__process_auxtrace);
	if (ret < 0)
		return ret;

	if (ret)
		rec->samples++;

	return 0;
}

static int record__auxtrace_mmap_read_snapshot(struct record *rec,
					       struct mmap *map)
{
	int ret;

	ret = auxtrace_mmap__read_snapshot(map, rec->itr, &rec->tool,
					   record__process_auxtrace,
					   rec->opts.auxtrace_snapshot_size);
	if (ret < 0)
		return ret;

	if (ret)
		rec->samples++;

	return 0;
}

static int record__auxtrace_read_snapshot_all(struct record *rec)
{
	int i;
	int rc = 0;

	for (i = 0; i < rec->evlist->core.nr_mmaps; i++) {
		struct mmap *map = &rec->evlist->mmap[i];

		if (!map->auxtrace_mmap.base)
			continue;

		if (record__auxtrace_mmap_read_snapshot(rec, map) != 0) {
			rc = -1;
			goto out;
		}
	}
out:
	return rc;
}

static void record__read_auxtrace_snapshot(struct record *rec, bool on_exit)
{
	pr_debug("Recording AUX area tracing snapshot\n");
	if (record__auxtrace_read_snapshot_all(rec) < 0) {
		trigger_error(&auxtrace_snapshot_trigger);
	} else {
		if (auxtrace_record__snapshot_finish(rec->itr, on_exit))
			trigger_error(&auxtrace_snapshot_trigger);
		else
			trigger_ready(&auxtrace_snapshot_trigger);
	}
}

static int record__auxtrace_snapshot_exit(struct record *rec)
{
	if (trigger_is_error(&auxtrace_snapshot_trigger))
		return 0;

	if (!auxtrace_record__snapshot_started &&
	    auxtrace_record__snapshot_start(rec->itr))
		return -1;

	record__read_auxtrace_snapshot(rec, true);
	if (trigger_is_error(&auxtrace_snapshot_trigger))
		return -1;

	return 0;
}

static int record__auxtrace_init(struct record *rec)
{
	int err;

	if ((rec->opts.auxtrace_snapshot_opts || rec->opts.auxtrace_sample_opts)
	    && record__threads_enabled(rec)) {
		pr_err("AUX area tracing options are not available in parallel streaming mode.\n");
		return -EINVAL;
	}

	if (!rec->itr) {
		rec->itr = auxtrace_record__init(rec->evlist, &err);
		if (err)
			return err;
	}

	err = auxtrace_parse_snapshot_options(rec->itr, &rec->opts,
					      rec->opts.auxtrace_snapshot_opts);
	if (err)
		return err;

	err = auxtrace_parse_sample_options(rec->itr, rec->evlist, &rec->opts,
					    rec->opts.auxtrace_sample_opts);
	if (err)
		return err;

	auxtrace_regroup_aux_output(rec->evlist);

	return auxtrace_parse_filters(rec->evlist);
}

#else

static inline
int record__auxtrace_mmap_read(struct record *rec __maybe_unused,
			       struct mmap *map __maybe_unused)
{
	return 0;
}

static inline
void record__read_auxtrace_snapshot(struct record *rec __maybe_unused,
				    bool on_exit __maybe_unused)
{
}

static inline
int auxtrace_record__snapshot_start(struct auxtrace_record *itr __maybe_unused)
{
	return 0;
}

static inline
int record__auxtrace_snapshot_exit(struct record *rec __maybe_unused)
{
	return 0;
}

static int record__auxtrace_init(struct record *rec __maybe_unused)
{
	return 0;
}

#endif

static int record__config_text_poke(struct evlist *evlist)
{
	struct evsel *evsel;

	/* Nothing to do if text poke is already configured */
	evlist__for_each_entry(evlist, evsel) {
		if (evsel->core.attr.text_poke)
			return 0;
	}

	evsel = evlist__add_dummy_on_all_cpus(evlist);
	if (!evsel)
		return -ENOMEM;

	evsel->core.attr.text_poke = 1;
	evsel->core.attr.ksymbol = 1;
	evsel->immediate = true;
	evsel__set_sample_bit(evsel, TIME);

	return 0;
}

static int record__config_off_cpu(struct record *rec)
{
	return off_cpu_prepare(rec->evlist, &rec->opts.target, &rec->opts);
}

static bool record__tracking_system_wide(struct record *rec)
{
	struct evlist *evlist = rec->evlist;
	struct evsel *evsel;

	/*
	 * If non-dummy evsel exists, system_wide sideband is need to
	 * help parse sample information.
	 * For example, PERF_EVENT_MMAP event to help parse symbol,
	 * and PERF_EVENT_COMM event to help parse task executable name.
	 */
	evlist__for_each_entry(evlist, evsel) {
		if (!evsel__is_dummy_event(evsel))
			return true;
	}

	return false;
}

static int record__config_tracking_events(struct record *rec)
{
	struct record_opts *opts = &rec->opts;
	struct evlist *evlist = rec->evlist;
	bool system_wide = false;
	struct evsel *evsel;

	/*
	 * For initial_delay, system wide or a hybrid system, we need to add
	 * tracking event so that we can track PERF_RECORD_MMAP to cover the
	 * delay of waiting or event synthesis.
	 */
	if (opts->target.initial_delay || target__has_cpu(&opts->target) ||
	    perf_pmus__num_core_pmus() > 1) {

		/*
		 * User space tasks can migrate between CPUs, so when tracing
		 * selected CPUs, sideband for all CPUs is still needed.
		 */
		if (!!opts->target.cpu_list && record__tracking_system_wide(rec))
			system_wide = true;

		evsel = evlist__findnew_tracking_event(evlist, system_wide);
		if (!evsel)
			return -ENOMEM;

		/*
		 * Enable the tracking event when the process is forked for
		 * initial_delay, immediately for system wide.
		 */
		if (opts->target.initial_delay && !evsel->immediate &&
		    !target__has_cpu(&opts->target))
			evsel->core.attr.enable_on_exec = 1;
		else
			evsel->immediate = 1;
	}

	return 0;
}

static bool record__kcore_readable(struct machine *machine)
{
	char kcore[PATH_MAX];
	int fd;

	scnprintf(kcore, sizeof(kcore), "%s/proc/kcore", machine->root_dir);

	fd = open(kcore, O_RDONLY);
	if (fd < 0)
		return false;

	close(fd);

	return true;
}

static int record__kcore_copy(struct machine *machine, struct perf_data *data)
{
	char from_dir[PATH_MAX];
	char kcore_dir[PATH_MAX];
	int ret;

	snprintf(from_dir, sizeof(from_dir), "%s/proc", machine->root_dir);

	ret = perf_data__make_kcore_dir(data, kcore_dir, sizeof(kcore_dir));
	if (ret)
		return ret;

	return kcore_copy(from_dir, kcore_dir);
}

static void record__thread_data_init_pipes(struct record_thread *thread_data)
{
	thread_data->pipes.msg[0] = -1;
	thread_data->pipes.msg[1] = -1;
	thread_data->pipes.ack[0] = -1;
	thread_data->pipes.ack[1] = -1;
}

static int record__thread_data_open_pipes(struct record_thread *thread_data)
{
	if (pipe(thread_data->pipes.msg))
		return -EINVAL;

	if (pipe(thread_data->pipes.ack)) {
		close(thread_data->pipes.msg[0]);
		thread_data->pipes.msg[0] = -1;
		close(thread_data->pipes.msg[1]);
		thread_data->pipes.msg[1] = -1;
		return -EINVAL;
	}

	pr_debug2("thread_data[%p]: msg=[%d,%d], ack=[%d,%d]\n", thread_data,
		 thread_data->pipes.msg[0], thread_data->pipes.msg[1],
		 thread_data->pipes.ack[0], thread_data->pipes.ack[1]);

	return 0;
}

static void record__thread_data_close_pipes(struct record_thread *thread_data)
{
	if (thread_data->pipes.msg[0] != -1) {
		close(thread_data->pipes.msg[0]);
		thread_data->pipes.msg[0] = -1;
	}
	if (thread_data->pipes.msg[1] != -1) {
		close(thread_data->pipes.msg[1]);
		thread_data->pipes.msg[1] = -1;
	}
	if (thread_data->pipes.ack[0] != -1) {
		close(thread_data->pipes.ack[0]);
		thread_data->pipes.ack[0] = -1;
	}
	if (thread_data->pipes.ack[1] != -1) {
		close(thread_data->pipes.ack[1]);
		thread_data->pipes.ack[1] = -1;
	}
}

static bool evlist__per_thread(struct evlist *evlist)
{
	return cpu_map__is_dummy(evlist->core.user_requested_cpus);
}

static int record__thread_data_init_maps(struct record_thread *thread_data, struct evlist *evlist)
{
	int m, tm, nr_mmaps = evlist->core.nr_mmaps;
	struct mmap *mmap = evlist->mmap;
	struct mmap *overwrite_mmap = evlist->overwrite_mmap;
	struct perf_cpu_map *cpus = evlist->core.all_cpus;
	bool per_thread = evlist__per_thread(evlist);

	if (per_thread)
		thread_data->nr_mmaps = nr_mmaps;
	else
		thread_data->nr_mmaps = bitmap_weight(thread_data->mask->maps.bits,
						      thread_data->mask->maps.nbits);
	if (mmap) {
		thread_data->maps = zalloc(thread_data->nr_mmaps * sizeof(struct mmap *));
		if (!thread_data->maps)
			return -ENOMEM;
	}
	if (overwrite_mmap) {
		thread_data->overwrite_maps = zalloc(thread_data->nr_mmaps * sizeof(struct mmap *));
		if (!thread_data->overwrite_maps) {
			zfree(&thread_data->maps);
			return -ENOMEM;
		}
	}
	pr_debug2("thread_data[%p]: nr_mmaps=%d, maps=%p, ow_maps=%p\n", thread_data,
		 thread_data->nr_mmaps, thread_data->maps, thread_data->overwrite_maps);

	for (m = 0, tm = 0; m < nr_mmaps && tm < thread_data->nr_mmaps; m++) {
		if (per_thread ||
		    test_bit(perf_cpu_map__cpu(cpus, m).cpu, thread_data->mask->maps.bits)) {
			if (thread_data->maps) {
				thread_data->maps[tm] = &mmap[m];
				pr_debug2("thread_data[%p]: cpu%d: maps[%d] -> mmap[%d]\n",
					  thread_data, perf_cpu_map__cpu(cpus, m).cpu, tm, m);
			}
			if (thread_data->overwrite_maps) {
				thread_data->overwrite_maps[tm] = &overwrite_mmap[m];
				pr_debug2("thread_data[%p]: cpu%d: ow_maps[%d] -> ow_mmap[%d]\n",
					  thread_data, perf_cpu_map__cpu(cpus, m).cpu, tm, m);
			}
			tm++;
		}
	}

	return 0;
}

static int record__thread_data_init_pollfd(struct record_thread *thread_data, struct evlist *evlist)
{
	int f, tm, pos;
	struct mmap *map, *overwrite_map;

	fdarray__init(&thread_data->pollfd, 64);

	for (tm = 0; tm < thread_data->nr_mmaps; tm++) {
		map = thread_data->maps ? thread_data->maps[tm] : NULL;
		overwrite_map = thread_data->overwrite_maps ?
				thread_data->overwrite_maps[tm] : NULL;

		for (f = 0; f < evlist->core.pollfd.nr; f++) {
			void *ptr = evlist->core.pollfd.priv[f].ptr;

			if ((map && ptr == map) || (overwrite_map && ptr == overwrite_map)) {
				pos = fdarray__dup_entry_from(&thread_data->pollfd, f,
							      &evlist->core.pollfd);
				if (pos < 0)
					return pos;
				pr_debug2("thread_data[%p]: pollfd[%d] <- event_fd=%d\n",
					 thread_data, pos, evlist->core.pollfd.entries[f].fd);
			}
		}
	}

	return 0;
}

static void record__free_thread_data(struct record *rec)
{
	int t;
	struct record_thread *thread_data = rec->thread_data;

	if (thread_data == NULL)
		return;

	for (t = 0; t < rec->nr_threads; t++) {
		record__thread_data_close_pipes(&thread_data[t]);
		zfree(&thread_data[t].maps);
		zfree(&thread_data[t].overwrite_maps);
		fdarray__exit(&thread_data[t].pollfd);
	}

	zfree(&rec->thread_data);
}

static int record__map_thread_evlist_pollfd_indexes(struct record *rec,
						    int evlist_pollfd_index,
						    int thread_pollfd_index)
{
	size_t x = rec->index_map_cnt;

	if (realloc_array_as_needed(rec->index_map, rec->index_map_sz, x, NULL))
		return -ENOMEM;
	rec->index_map[x].evlist_pollfd_index = evlist_pollfd_index;
	rec->index_map[x].thread_pollfd_index = thread_pollfd_index;
	rec->index_map_cnt += 1;
	return 0;
}

static int record__update_evlist_pollfd_from_thread(struct record *rec,
						    struct evlist *evlist,
						    struct record_thread *thread_data)
{
	struct pollfd *e_entries = evlist->core.pollfd.entries;
	struct pollfd *t_entries = thread_data->pollfd.entries;
	int err = 0;
	size_t i;

	for (i = 0; i < rec->index_map_cnt; i++) {
		int e_pos = rec->index_map[i].evlist_pollfd_index;
		int t_pos = rec->index_map[i].thread_pollfd_index;

		if (e_entries[e_pos].fd != t_entries[t_pos].fd ||
		    e_entries[e_pos].events != t_entries[t_pos].events) {
			pr_err("Thread and evlist pollfd index mismatch\n");
			err = -EINVAL;
			continue;
		}
		e_entries[e_pos].revents = t_entries[t_pos].revents;
	}
	return err;
}

static int record__dup_non_perf_events(struct record *rec,
				       struct evlist *evlist,
				       struct record_thread *thread_data)
{
	struct fdarray *fda = &evlist->core.pollfd;
	int i, ret;

	for (i = 0; i < fda->nr; i++) {
		if (!(fda->priv[i].flags & fdarray_flag__non_perf_event))
			continue;
		ret = fdarray__dup_entry_from(&thread_data->pollfd, i, fda);
		if (ret < 0) {
			pr_err("Failed to duplicate descriptor in main thread pollfd\n");
			return ret;
		}
		pr_debug2("thread_data[%p]: pollfd[%d] <- non_perf_event fd=%d\n",
			  thread_data, ret, fda->entries[i].fd);
		ret = record__map_thread_evlist_pollfd_indexes(rec, i, ret);
		if (ret < 0) {
			pr_err("Failed to map thread and evlist pollfd indexes\n");
			return ret;
		}
	}
	return 0;
}

static int record__alloc_thread_data(struct record *rec, struct evlist *evlist)
{
	int t, ret;
	struct record_thread *thread_data;

	rec->thread_data = zalloc(rec->nr_threads * sizeof(*(rec->thread_data)));
	if (!rec->thread_data) {
		pr_err("Failed to allocate thread data\n");
		return -ENOMEM;
	}
	thread_data = rec->thread_data;

	for (t = 0; t < rec->nr_threads; t++)
		record__thread_data_init_pipes(&thread_data[t]);

	for (t = 0; t < rec->nr_threads; t++) {
		thread_data[t].rec = rec;
		thread_data[t].mask = &rec->thread_masks[t];
		ret = record__thread_data_init_maps(&thread_data[t], evlist);
		if (ret) {
			pr_err("Failed to initialize thread[%d] maps\n", t);
			goto out_free;
		}
		ret = record__thread_data_init_pollfd(&thread_data[t], evlist);
		if (ret) {
			pr_err("Failed to initialize thread[%d] pollfd\n", t);
			goto out_free;
		}
		if (t) {
			thread_data[t].tid = -1;
			ret = record__thread_data_open_pipes(&thread_data[t]);
			if (ret) {
				pr_err("Failed to open thread[%d] communication pipes\n", t);
				goto out_free;
			}
			ret = fdarray__add(&thread_data[t].pollfd, thread_data[t].pipes.msg[0],
					   POLLIN | POLLERR | POLLHUP, fdarray_flag__nonfilterable);
			if (ret < 0) {
				pr_err("Failed to add descriptor to thread[%d] pollfd\n", t);
				goto out_free;
			}
			thread_data[t].ctlfd_pos = ret;
			pr_debug2("thread_data[%p]: pollfd[%d] <- ctl_fd=%d\n",
				 thread_data, thread_data[t].ctlfd_pos,
				 thread_data[t].pipes.msg[0]);
		} else {
			thread_data[t].tid = gettid();

			ret = record__dup_non_perf_events(rec, evlist, &thread_data[t]);
			if (ret < 0)
				goto out_free;

			thread_data[t].ctlfd_pos = -1; /* Not used */
		}
	}

	return 0;

out_free:
	record__free_thread_data(rec);

	return ret;
}

static int record__mmap_evlist(struct record *rec,
			       struct evlist *evlist)
{
	int i, ret;
	struct record_opts *opts = &rec->opts;
	bool auxtrace_overwrite = opts->auxtrace_snapshot_mode ||
				  opts->auxtrace_sample_mode;
	char msg[512];

	if (opts->affinity != PERF_AFFINITY_SYS)
		cpu__setup_cpunode_map();

	if (evlist__mmap_ex(evlist, opts->mmap_pages,
				 opts->auxtrace_mmap_pages,
				 auxtrace_overwrite,
				 opts->nr_cblocks, opts->affinity,
				 opts->mmap_flush, opts->comp_level) < 0) {
		if (errno == EPERM) {
			pr_err("Permission error mapping pages.\n"
			       "Consider increasing "
			       "/proc/sys/kernel/perf_event_mlock_kb,\n"
			       "or try again with a smaller value of -m/--mmap_pages.\n"
			       "(current value: %u,%u)\n",
			       opts->mmap_pages, opts->auxtrace_mmap_pages);
			return -errno;
		} else {
			pr_err("failed to mmap with %d (%s)\n", errno,
				str_error_r(errno, msg, sizeof(msg)));
			if (errno)
				return -errno;
			else
				return -EINVAL;
		}
	}

	if (evlist__initialize_ctlfd(evlist, opts->ctl_fd, opts->ctl_fd_ack))
		return -1;

	ret = record__alloc_thread_data(rec, evlist);
	if (ret)
		return ret;

	if (record__threads_enabled(rec)) {
		ret = perf_data__create_dir(&rec->data, evlist->core.nr_mmaps);
		if (ret) {
			pr_err("Failed to create data directory: %s\n", strerror(-ret));
			return ret;
		}
		for (i = 0; i < evlist->core.nr_mmaps; i++) {
			if (evlist->mmap)
				evlist->mmap[i].file = &rec->data.dir.files[i];
			if (evlist->overwrite_mmap)
				evlist->overwrite_mmap[i].file = &rec->data.dir.files[i];
		}
	}

	return 0;
}

static int record__mmap(struct record *rec)
{
	return record__mmap_evlist(rec, rec->evlist);
}

static int record__open(struct record *rec)
{
	char msg[BUFSIZ];
	struct evsel *pos;
	struct evlist *evlist = rec->evlist;
	struct perf_session *session = rec->session;
	struct record_opts *opts = &rec->opts;
	int rc = 0;

<<<<<<< HEAD
	evlist__config(evlist, opts, &callchain_param);

=======
>>>>>>> 0c383648
	evlist__for_each_entry(evlist, pos) {
try_again:
		if (evsel__open(pos, pos->core.cpus, pos->core.threads) < 0) {
			if (evsel__fallback(pos, &opts->target, errno, msg, sizeof(msg))) {
				if (verbose > 0)
					ui__warning("%s\n", msg);
				goto try_again;
			}
			if ((errno == EINVAL || errno == EBADF) &&
			    pos->core.leader != &pos->core &&
			    pos->weak_group) {
			        pos = evlist__reset_weak_group(evlist, pos, true);
				goto try_again;
			}
			rc = -errno;
			evsel__open_strerror(pos, &opts->target, errno, msg, sizeof(msg));
			ui__error("%s\n", msg);
			goto out;
		}

		pos->supported = true;
	}

	if (symbol_conf.kptr_restrict && !evlist__exclude_kernel(evlist)) {
		pr_warning(
"WARNING: Kernel address maps (/proc/{kallsyms,modules}) are restricted,\n"
"check /proc/sys/kernel/kptr_restrict and /proc/sys/kernel/perf_event_paranoid.\n\n"
"Samples in kernel functions may not be resolved if a suitable vmlinux\n"
"file is not found in the buildid cache or in the vmlinux path.\n\n"
"Samples in kernel modules won't be resolved at all.\n\n"
"If some relocation was applied (e.g. kexec) symbols may be misresolved\n"
"even with a suitable vmlinux or kallsyms file.\n\n");
	}

	if (evlist__apply_filters(evlist, &pos)) {
		pr_err("failed to set filter \"%s\" on event %s with %d (%s)\n",
			pos->filter ?: "BPF", evsel__name(pos), errno,
			str_error_r(errno, msg, sizeof(msg)));
		rc = -1;
		goto out;
	}

	rc = record__mmap(rec);
	if (rc)
		goto out;

	session->evlist = evlist;
	perf_session__set_id_hdr_size(session);
out:
	return rc;
}

static void set_timestamp_boundary(struct record *rec, u64 sample_time)
{
	if (rec->evlist->first_sample_time == 0)
		rec->evlist->first_sample_time = sample_time;

	if (sample_time)
		rec->evlist->last_sample_time = sample_time;
}

static int process_sample_event(struct perf_tool *tool,
				union perf_event *event,
				struct perf_sample *sample,
				struct evsel *evsel,
				struct machine *machine)
{
	struct record *rec = container_of(tool, struct record, tool);

	set_timestamp_boundary(rec, sample->time);

	if (rec->buildid_all)
		return 0;

	rec->samples++;
	return build_id__mark_dso_hit(tool, event, sample, evsel, machine);
}

static int process_buildids(struct record *rec)
{
	struct perf_session *session = rec->session;

	if (perf_data__size(&rec->data) == 0)
		return 0;

	/*
	 * During this process, it'll load kernel map and replace the
	 * dso->long_name to a real pathname it found.  In this case
	 * we prefer the vmlinux path like
	 *   /lib/modules/3.16.4/build/vmlinux
	 *
	 * rather than build-id path (in debug directory).
	 *   $HOME/.debug/.build-id/f0/6e17aa50adf4d00b88925e03775de107611551
	 */
	symbol_conf.ignore_vmlinux_buildid = true;

	/*
	 * If --buildid-all is given, it marks all DSO regardless of hits,
	 * so no need to process samples. But if timestamp_boundary is enabled,
	 * it still needs to walk on all samples to get the timestamps of
	 * first/last samples.
	 */
	if (rec->buildid_all && !rec->timestamp_boundary)
		rec->tool.sample = NULL;

	return perf_session__process_events(session);
}

static void perf_event__synthesize_guest_os(struct machine *machine, void *data)
{
	int err;
	struct perf_tool *tool = data;
	/*
	 *As for guest kernel when processing subcommand record&report,
	 *we arrange module mmap prior to guest kernel mmap and trigger
	 *a preload dso because default guest module symbols are loaded
	 *from guest kallsyms instead of /lib/modules/XXX/XXX. This
	 *method is used to avoid symbol missing when the first addr is
	 *in module instead of in guest kernel.
	 */
	err = perf_event__synthesize_modules(tool, process_synthesized_event,
					     machine);
	if (err < 0)
		pr_err("Couldn't record guest kernel [%d]'s reference"
		       " relocation symbol.\n", machine->pid);

	/*
	 * We use _stext for guest kernel because guest kernel's /proc/kallsyms
	 * have no _text sometimes.
	 */
	err = perf_event__synthesize_kernel_mmap(tool, process_synthesized_event,
						 machine);
	if (err < 0)
		pr_err("Couldn't record guest kernel [%d]'s reference"
		       " relocation symbol.\n", machine->pid);
}

static struct perf_event_header finished_round_event = {
	.size = sizeof(struct perf_event_header),
	.type = PERF_RECORD_FINISHED_ROUND,
};

static struct perf_event_header finished_init_event = {
	.size = sizeof(struct perf_event_header),
	.type = PERF_RECORD_FINISHED_INIT,
};

static void record__adjust_affinity(struct record *rec, struct mmap *map)
{
	if (rec->opts.affinity != PERF_AFFINITY_SYS &&
	    !bitmap_equal(thread->mask->affinity.bits, map->affinity_mask.bits,
			  thread->mask->affinity.nbits)) {
		bitmap_zero(thread->mask->affinity.bits, thread->mask->affinity.nbits);
		bitmap_or(thread->mask->affinity.bits, thread->mask->affinity.bits,
			  map->affinity_mask.bits, thread->mask->affinity.nbits);
		sched_setaffinity(0, MMAP_CPU_MASK_BYTES(&thread->mask->affinity),
					(cpu_set_t *)thread->mask->affinity.bits);
		if (verbose == 2) {
			pr_debug("threads[%d]: running on cpu%d: ", thread->tid, sched_getcpu());
			mmap_cpu_mask__scnprintf(&thread->mask->affinity, "affinity");
		}
	}
}

static size_t process_comp_header(void *record, size_t increment)
{
	struct perf_record_compressed *event = record;
	size_t size = sizeof(*event);

	if (increment) {
		event->header.size += increment;
		return increment;
	}

	event->header.type = PERF_RECORD_COMPRESSED;
	event->header.size = size;

	return size;
}

static ssize_t zstd_compress(struct perf_session *session, struct mmap *map,
			    void *dst, size_t dst_size, void *src, size_t src_size)
{
	ssize_t compressed;
	size_t max_record_size = PERF_SAMPLE_MAX_SIZE - sizeof(struct perf_record_compressed) - 1;
	struct zstd_data *zstd_data = &session->zstd_data;

	if (map && map->file)
		zstd_data = &map->zstd_data;

	compressed = zstd_compress_stream_to_records(zstd_data, dst, dst_size, src, src_size,
						     max_record_size, process_comp_header);
	if (compressed < 0)
		return compressed;

	if (map && map->file) {
		thread->bytes_transferred += src_size;
		thread->bytes_compressed  += compressed;
	} else {
		session->bytes_transferred += src_size;
		session->bytes_compressed  += compressed;
	}

	return compressed;
}

static int record__mmap_read_evlist(struct record *rec, struct evlist *evlist,
				    bool overwrite, bool synch)
{
	u64 bytes_written = rec->bytes_written;
	int i;
	int rc = 0;
	int nr_mmaps;
	struct mmap **maps;
	int trace_fd = rec->data.file.fd;
	off_t off = 0;

	if (!evlist)
		return 0;

	nr_mmaps = thread->nr_mmaps;
	maps = overwrite ? thread->overwrite_maps : thread->maps;

	if (!maps)
		return 0;

	if (overwrite && evlist->bkw_mmap_state != BKW_MMAP_DATA_PENDING)
		return 0;

	if (record__aio_enabled(rec))
		off = record__aio_get_pos(trace_fd);

	for (i = 0; i < nr_mmaps; i++) {
		u64 flush = 0;
		struct mmap *map = maps[i];

		if (map->core.base) {
			record__adjust_affinity(rec, map);
			if (synch) {
				flush = map->core.flush;
				map->core.flush = 1;
			}
			if (!record__aio_enabled(rec)) {
				if (perf_mmap__push(map, rec, record__pushfn) < 0) {
					if (synch)
						map->core.flush = flush;
					rc = -1;
					goto out;
				}
			} else {
				if (record__aio_push(rec, map, &off) < 0) {
					record__aio_set_pos(trace_fd, off);
					if (synch)
						map->core.flush = flush;
					rc = -1;
					goto out;
				}
			}
			if (synch)
				map->core.flush = flush;
		}

		if (map->auxtrace_mmap.base && !rec->opts.auxtrace_snapshot_mode &&
		    !rec->opts.auxtrace_sample_mode &&
		    record__auxtrace_mmap_read(rec, map) != 0) {
			rc = -1;
			goto out;
		}
	}

	if (record__aio_enabled(rec))
		record__aio_set_pos(trace_fd, off);

	/*
	 * Mark the round finished in case we wrote
	 * at least one event.
	 *
	 * No need for round events in directory mode,
	 * because per-cpu maps and files have data
	 * sorted by kernel.
	 */
	if (!record__threads_enabled(rec) && bytes_written != rec->bytes_written)
		rc = record__write(rec, NULL, &finished_round_event, sizeof(finished_round_event));

	if (overwrite)
		evlist__toggle_bkw_mmap(evlist, BKW_MMAP_EMPTY);
out:
	return rc;
}

static int record__mmap_read_all(struct record *rec, bool synch)
{
	int err;

	err = record__mmap_read_evlist(rec, rec->evlist, false, synch);
	if (err)
		return err;

	return record__mmap_read_evlist(rec, rec->evlist, true, synch);
}

static void record__thread_munmap_filtered(struct fdarray *fda, int fd,
					   void *arg __maybe_unused)
{
	struct perf_mmap *map = fda->priv[fd].ptr;

	if (map)
		perf_mmap__put(map);
}

static void *record__thread(void *arg)
{
	enum thread_msg msg = THREAD_MSG__READY;
	bool terminate = false;
	struct fdarray *pollfd;
	int err, ctlfd_pos;

	thread = arg;
	thread->tid = gettid();

	err = write(thread->pipes.ack[1], &msg, sizeof(msg));
	if (err == -1)
		pr_warning("threads[%d]: failed to notify on start: %s\n",
			   thread->tid, strerror(errno));

	pr_debug("threads[%d]: started on cpu%d\n", thread->tid, sched_getcpu());

	pollfd = &thread->pollfd;
	ctlfd_pos = thread->ctlfd_pos;

	for (;;) {
		unsigned long long hits = thread->samples;

		if (record__mmap_read_all(thread->rec, false) < 0 || terminate)
			break;

		if (hits == thread->samples) {

			err = fdarray__poll(pollfd, -1);
			/*
			 * Propagate error, only if there's any. Ignore positive
			 * number of returned events and interrupt error.
			 */
			if (err > 0 || (err < 0 && errno == EINTR))
				err = 0;
			thread->waking++;

			if (fdarray__filter(pollfd, POLLERR | POLLHUP,
					    record__thread_munmap_filtered, NULL) == 0)
				break;
		}

		if (pollfd->entries[ctlfd_pos].revents & POLLHUP) {
			terminate = true;
			close(thread->pipes.msg[0]);
			thread->pipes.msg[0] = -1;
			pollfd->entries[ctlfd_pos].fd = -1;
			pollfd->entries[ctlfd_pos].events = 0;
		}

		pollfd->entries[ctlfd_pos].revents = 0;
	}
	record__mmap_read_all(thread->rec, true);

	err = write(thread->pipes.ack[1], &msg, sizeof(msg));
	if (err == -1)
		pr_warning("threads[%d]: failed to notify on termination: %s\n",
			   thread->tid, strerror(errno));

	return NULL;
}

static void record__init_features(struct record *rec)
{
	struct perf_session *session = rec->session;
	int feat;

	for (feat = HEADER_FIRST_FEATURE; feat < HEADER_LAST_FEATURE; feat++)
		perf_header__set_feat(&session->header, feat);

	if (rec->no_buildid)
		perf_header__clear_feat(&session->header, HEADER_BUILD_ID);

#ifdef HAVE_LIBTRACEEVENT
	if (!have_tracepoints(&rec->evlist->core.entries))
		perf_header__clear_feat(&session->header, HEADER_TRACING_DATA);
#endif

	if (!rec->opts.branch_stack)
		perf_header__clear_feat(&session->header, HEADER_BRANCH_STACK);

	if (!rec->opts.full_auxtrace)
		perf_header__clear_feat(&session->header, HEADER_AUXTRACE);

	if (!(rec->opts.use_clockid && rec->opts.clockid_res_ns))
		perf_header__clear_feat(&session->header, HEADER_CLOCKID);

	if (!rec->opts.use_clockid)
		perf_header__clear_feat(&session->header, HEADER_CLOCK_DATA);

	if (!record__threads_enabled(rec))
		perf_header__clear_feat(&session->header, HEADER_DIR_FORMAT);

	if (!record__comp_enabled(rec))
		perf_header__clear_feat(&session->header, HEADER_COMPRESSED);

	perf_header__clear_feat(&session->header, HEADER_STAT);
}

static void
record__finish_output(struct record *rec)
{
	int i;
	struct perf_data *data = &rec->data;
	int fd = perf_data__fd(data);

	if (data->is_pipe) {
		/* Just to display approx. size */
		data->file.size = rec->bytes_written;
		return;
	}

	rec->session->header.data_size += rec->bytes_written;
	data->file.size = lseek(perf_data__fd(data), 0, SEEK_CUR);
	if (record__threads_enabled(rec)) {
		for (i = 0; i < data->dir.nr; i++)
			data->dir.files[i].size = lseek(data->dir.files[i].fd, 0, SEEK_CUR);
	}

	if (!rec->no_buildid) {
		process_buildids(rec);

		if (rec->buildid_all)
			perf_session__dsos_hit_all(rec->session);
	}
	perf_session__write_header(rec->session, rec->evlist, fd, true);

	return;
}

static int record__synthesize_workload(struct record *rec, bool tail)
{
	int err;
	struct perf_thread_map *thread_map;
	bool needs_mmap = rec->opts.synth & PERF_SYNTH_MMAP;

	if (rec->opts.tail_synthesize != tail)
		return 0;

	thread_map = thread_map__new_by_tid(rec->evlist->workload.pid);
	if (thread_map == NULL)
		return -1;

	err = perf_event__synthesize_thread_map(&rec->tool, thread_map,
						 process_synthesized_event,
						 &rec->session->machines.host,
						 needs_mmap,
						 rec->opts.sample_address);
	perf_thread_map__put(thread_map);
	return err;
}

static int write_finished_init(struct record *rec, bool tail)
{
	if (rec->opts.tail_synthesize != tail)
		return 0;

	return record__write(rec, NULL, &finished_init_event, sizeof(finished_init_event));
}

static int record__synthesize(struct record *rec, bool tail);

static int
record__switch_output(struct record *rec, bool at_exit)
{
	struct perf_data *data = &rec->data;
	char *new_filename = NULL;
	int fd, err;

	/* Same Size:      "2015122520103046"*/
	char timestamp[] = "InvalidTimestamp";

	record__aio_mmap_read_sync(rec);

	write_finished_init(rec, true);

	record__synthesize(rec, true);
	if (target__none(&rec->opts.target))
		record__synthesize_workload(rec, true);

	rec->samples = 0;
	record__finish_output(rec);
	err = fetch_current_timestamp(timestamp, sizeof(timestamp));
	if (err) {
		pr_err("Failed to get current timestamp\n");
		return -EINVAL;
	}

	fd = perf_data__switch(data, timestamp,
			       rec->session->header.data_offset,
			       at_exit, &new_filename);
	if (fd >= 0 && !at_exit) {
		rec->bytes_written = 0;
		rec->session->header.data_size = 0;
	}

	if (!quiet) {
		fprintf(stderr, "[ perf record: Dump %s.%s ]\n",
			data->path, timestamp);
	}

	if (rec->switch_output.num_files) {
		int n = rec->switch_output.cur_file + 1;

		if (n >= rec->switch_output.num_files)
			n = 0;
		rec->switch_output.cur_file = n;
		if (rec->switch_output.filenames[n]) {
			remove(rec->switch_output.filenames[n]);
			zfree(&rec->switch_output.filenames[n]);
		}
		rec->switch_output.filenames[n] = new_filename;
	} else {
		free(new_filename);
	}

	/* Output tracking events */
	if (!at_exit) {
		record__synthesize(rec, false);

		/*
		 * In 'perf record --switch-output' without -a,
		 * record__synthesize() in record__switch_output() won't
		 * generate tracking events because there's no thread_map
		 * in evlist. Which causes newly created perf.data doesn't
		 * contain map and comm information.
		 * Create a fake thread_map and directly call
		 * perf_event__synthesize_thread_map() for those events.
		 */
		if (target__none(&rec->opts.target))
			record__synthesize_workload(rec, false);
		write_finished_init(rec, false);
	}
	return fd;
}

static void __record__save_lost_samples(struct record *rec, struct evsel *evsel,
					struct perf_record_lost_samples *lost,
					int cpu_idx, int thread_idx, u64 lost_count,
					u16 misc_flag)
{
	struct perf_sample_id *sid;
	struct perf_sample sample = {};
	int id_hdr_size;

	lost->lost = lost_count;
	if (evsel->core.ids) {
		sid = xyarray__entry(evsel->core.sample_id, cpu_idx, thread_idx);
		sample.id = sid->id;
	}

	id_hdr_size = perf_event__synthesize_id_sample((void *)(lost + 1),
						       evsel->core.attr.sample_type, &sample);
	lost->header.size = sizeof(*lost) + id_hdr_size;
	lost->header.misc = misc_flag;
	record__write(rec, NULL, lost, lost->header.size);
}

static void record__read_lost_samples(struct record *rec)
{
	struct perf_session *session = rec->session;
	struct perf_record_lost_samples *lost = NULL;
	struct evsel *evsel;

	/* there was an error during record__open */
	if (session->evlist == NULL)
		return;

	evlist__for_each_entry(session->evlist, evsel) {
		struct xyarray *xy = evsel->core.sample_id;
		u64 lost_count;

		if (xy == NULL || evsel->core.fd == NULL)
			continue;
		if (xyarray__max_x(evsel->core.fd) != xyarray__max_x(xy) ||
		    xyarray__max_y(evsel->core.fd) != xyarray__max_y(xy)) {
			pr_debug("Unmatched FD vs. sample ID: skip reading LOST count\n");
			continue;
		}

		for (int x = 0; x < xyarray__max_x(xy); x++) {
			for (int y = 0; y < xyarray__max_y(xy); y++) {
				struct perf_counts_values count;

				if (perf_evsel__read(&evsel->core, x, y, &count) < 0) {
					pr_debug("read LOST count failed\n");
					goto out;
				}

				if (count.lost) {
					if (!lost) {
<<<<<<< HEAD
						lost = zalloc(sizeof(*lost) +
							      session->machines.host.id_hdr_size);
=======
						lost = zalloc(PERF_SAMPLE_MAX_SIZE);
>>>>>>> 0c383648
						if (!lost) {
							pr_debug("Memory allocation failed\n");
							return;
						}
						lost->header.type = PERF_RECORD_LOST_SAMPLES;
					}
					__record__save_lost_samples(rec, evsel, lost,
								    x, y, count.lost, 0);
				}
			}
		}

		lost_count = perf_bpf_filter__lost_count(evsel);
		if (lost_count) {
			if (!lost) {
<<<<<<< HEAD
				lost = zalloc(sizeof(*lost) +
					      session->machines.host.id_hdr_size);
=======
				lost = zalloc(PERF_SAMPLE_MAX_SIZE);
>>>>>>> 0c383648
				if (!lost) {
					pr_debug("Memory allocation failed\n");
					return;
				}
				lost->header.type = PERF_RECORD_LOST_SAMPLES;
			}
			__record__save_lost_samples(rec, evsel, lost, 0, 0, lost_count,
						    PERF_RECORD_MISC_LOST_SAMPLES_BPF);
		}
	}
out:
	free(lost);
}

static volatile sig_atomic_t workload_exec_errno;

/*
 * evlist__prepare_workload will send a SIGUSR1
 * if the fork fails, since we asked by setting its
 * want_signal to true.
 */
static void workload_exec_failed_signal(int signo __maybe_unused,
					siginfo_t *info,
					void *ucontext __maybe_unused)
{
	workload_exec_errno = info->si_value.sival_int;
	done = 1;
	child_finished = 1;
}

static void snapshot_sig_handler(int sig);
static void alarm_sig_handler(int sig);

static const struct perf_event_mmap_page *evlist__pick_pc(struct evlist *evlist)
{
	if (evlist) {
		if (evlist->mmap && evlist->mmap[0].core.base)
			return evlist->mmap[0].core.base;
		if (evlist->overwrite_mmap && evlist->overwrite_mmap[0].core.base)
			return evlist->overwrite_mmap[0].core.base;
	}
	return NULL;
}

static const struct perf_event_mmap_page *record__pick_pc(struct record *rec)
{
	const struct perf_event_mmap_page *pc = evlist__pick_pc(rec->evlist);
	if (pc)
		return pc;
	return NULL;
}

static int record__synthesize(struct record *rec, bool tail)
{
	struct perf_session *session = rec->session;
	struct machine *machine = &session->machines.host;
	struct perf_data *data = &rec->data;
	struct record_opts *opts = &rec->opts;
	struct perf_tool *tool = &rec->tool;
	int err = 0;
	event_op f = process_synthesized_event;

	if (rec->opts.tail_synthesize != tail)
		return 0;

	if (data->is_pipe) {
		err = perf_event__synthesize_for_pipe(tool, session, data,
						      process_synthesized_event);
		if (err < 0)
			goto out;

		rec->bytes_written += err;
	}

	err = perf_event__synth_time_conv(record__pick_pc(rec), tool,
					  process_synthesized_event, machine);
	if (err)
		goto out;

	/* Synthesize id_index before auxtrace_info */
	err = perf_event__synthesize_id_index(tool,
					      process_synthesized_event,
					      session->evlist, machine);
	if (err)
		goto out;

	if (rec->opts.full_auxtrace) {
		err = perf_event__synthesize_auxtrace_info(rec->itr, tool,
					session, process_synthesized_event);
		if (err)
			goto out;
	}

	if (!evlist__exclude_kernel(rec->evlist)) {
		err = perf_event__synthesize_kernel_mmap(tool, process_synthesized_event,
							 machine);
		WARN_ONCE(err < 0, "Couldn't record kernel reference relocation symbol\n"
				   "Symbol resolution may be skewed if relocation was used (e.g. kexec).\n"
				   "Check /proc/kallsyms permission or run as root.\n");

		err = perf_event__synthesize_modules(tool, process_synthesized_event,
						     machine);
		WARN_ONCE(err < 0, "Couldn't record kernel module information.\n"
				   "Symbol resolution may be skewed if relocation was used (e.g. kexec).\n"
				   "Check /proc/modules permission or run as root.\n");
	}

	if (perf_guest) {
		machines__process_guests(&session->machines,
					 perf_event__synthesize_guest_os, tool);
	}

	err = perf_event__synthesize_extra_attr(&rec->tool,
						rec->evlist,
						process_synthesized_event,
						data->is_pipe);
	if (err)
		goto out;

	err = perf_event__synthesize_thread_map2(&rec->tool, rec->evlist->core.threads,
						 process_synthesized_event,
						NULL);
	if (err < 0) {
		pr_err("Couldn't synthesize thread map.\n");
		return err;
	}

	err = perf_event__synthesize_cpu_map(&rec->tool, rec->evlist->core.all_cpus,
					     process_synthesized_event, NULL);
	if (err < 0) {
		pr_err("Couldn't synthesize cpu map.\n");
		return err;
	}

	err = perf_event__synthesize_bpf_events(session, process_synthesized_event,
						machine, opts);
	if (err < 0) {
		pr_warning("Couldn't synthesize bpf events.\n");
		err = 0;
	}

	if (rec->opts.synth & PERF_SYNTH_CGROUP) {
		err = perf_event__synthesize_cgroups(tool, process_synthesized_event,
						     machine);
		if (err < 0) {
			pr_warning("Couldn't synthesize cgroup events.\n");
			err = 0;
		}
	}

	if (rec->opts.nr_threads_synthesize > 1) {
		mutex_init(&synth_lock);
		perf_set_multithreaded();
		f = process_locked_synthesized_event;
	}

	if (rec->opts.synth & PERF_SYNTH_TASK) {
		bool needs_mmap = rec->opts.synth & PERF_SYNTH_MMAP;

		err = __machine__synthesize_threads(machine, tool, &opts->target,
						    rec->evlist->core.threads,
						    f, needs_mmap, opts->sample_address,
						    rec->opts.nr_threads_synthesize);
	}

	if (rec->opts.nr_threads_synthesize > 1) {
		perf_set_singlethreaded();
		mutex_destroy(&synth_lock);
	}

out:
	return err;
}

static int record__process_signal_event(union perf_event *event __maybe_unused, void *data)
{
	struct record *rec = data;
	pthread_kill(rec->thread_id, SIGUSR2);
	return 0;
}

static int record__setup_sb_evlist(struct record *rec)
{
	struct record_opts *opts = &rec->opts;

	if (rec->sb_evlist != NULL) {
		/*
		 * We get here if --switch-output-event populated the
		 * sb_evlist, so associate a callback that will send a SIGUSR2
		 * to the main thread.
		 */
		evlist__set_cb(rec->sb_evlist, record__process_signal_event, rec);
		rec->thread_id = pthread_self();
	}
#ifdef HAVE_LIBBPF_SUPPORT
	if (!opts->no_bpf_event) {
		if (rec->sb_evlist == NULL) {
			rec->sb_evlist = evlist__new();

			if (rec->sb_evlist == NULL) {
				pr_err("Couldn't create side band evlist.\n.");
				return -1;
			}
		}

		if (evlist__add_bpf_sb_event(rec->sb_evlist, &rec->session->header.env)) {
			pr_err("Couldn't ask for PERF_RECORD_BPF_EVENT side band events.\n.");
			return -1;
		}
	}
#endif
	if (evlist__start_sb_thread(rec->sb_evlist, &rec->opts.target)) {
		pr_debug("Couldn't start the BPF side band thread:\nBPF programs starting from now on won't be annotatable\n");
		opts->no_bpf_event = true;
	}

	return 0;
}

static int record__init_clock(struct record *rec)
{
	struct perf_session *session = rec->session;
	struct timespec ref_clockid;
	struct timeval ref_tod;
	u64 ref;

	if (!rec->opts.use_clockid)
		return 0;

	if (rec->opts.use_clockid && rec->opts.clockid_res_ns)
		session->header.env.clock.clockid_res_ns = rec->opts.clockid_res_ns;

	session->header.env.clock.clockid = rec->opts.clockid;

	if (gettimeofday(&ref_tod, NULL) != 0) {
		pr_err("gettimeofday failed, cannot set reference time.\n");
		return -1;
	}

	if (clock_gettime(rec->opts.clockid, &ref_clockid)) {
		pr_err("clock_gettime failed, cannot set reference time.\n");
		return -1;
	}

	ref = (u64) ref_tod.tv_sec * NSEC_PER_SEC +
	      (u64) ref_tod.tv_usec * NSEC_PER_USEC;

	session->header.env.clock.tod_ns = ref;

	ref = (u64) ref_clockid.tv_sec * NSEC_PER_SEC +
	      (u64) ref_clockid.tv_nsec;

	session->header.env.clock.clockid_ns = ref;
	return 0;
}

static void hit_auxtrace_snapshot_trigger(struct record *rec)
{
	if (trigger_is_ready(&auxtrace_snapshot_trigger)) {
		trigger_hit(&auxtrace_snapshot_trigger);
		auxtrace_record__snapshot_started = 1;
		if (auxtrace_record__snapshot_start(rec->itr))
			trigger_error(&auxtrace_snapshot_trigger);
	}
}

static int record__terminate_thread(struct record_thread *thread_data)
{
	int err;
	enum thread_msg ack = THREAD_MSG__UNDEFINED;
	pid_t tid = thread_data->tid;

	close(thread_data->pipes.msg[1]);
	thread_data->pipes.msg[1] = -1;
	err = read(thread_data->pipes.ack[0], &ack, sizeof(ack));
	if (err > 0)
		pr_debug2("threads[%d]: sent %s\n", tid, thread_msg_tags[ack]);
	else
		pr_warning("threads[%d]: failed to receive termination notification from %d\n",
			   thread->tid, tid);

	return 0;
}

static int record__start_threads(struct record *rec)
{
	int t, tt, err, ret = 0, nr_threads = rec->nr_threads;
	struct record_thread *thread_data = rec->thread_data;
	sigset_t full, mask;
	pthread_t handle;
	pthread_attr_t attrs;

	thread = &thread_data[0];

	if (!record__threads_enabled(rec))
		return 0;

	sigfillset(&full);
	if (sigprocmask(SIG_SETMASK, &full, &mask)) {
		pr_err("Failed to block signals on threads start: %s\n", strerror(errno));
		return -1;
	}

	pthread_attr_init(&attrs);
	pthread_attr_setdetachstate(&attrs, PTHREAD_CREATE_DETACHED);

	for (t = 1; t < nr_threads; t++) {
		enum thread_msg msg = THREAD_MSG__UNDEFINED;

#ifdef HAVE_PTHREAD_ATTR_SETAFFINITY_NP
		pthread_attr_setaffinity_np(&attrs,
					    MMAP_CPU_MASK_BYTES(&(thread_data[t].mask->affinity)),
					    (cpu_set_t *)(thread_data[t].mask->affinity.bits));
#endif
		if (pthread_create(&handle, &attrs, record__thread, &thread_data[t])) {
			for (tt = 1; tt < t; tt++)
				record__terminate_thread(&thread_data[t]);
			pr_err("Failed to start threads: %s\n", strerror(errno));
			ret = -1;
			goto out_err;
		}

		err = read(thread_data[t].pipes.ack[0], &msg, sizeof(msg));
		if (err > 0)
			pr_debug2("threads[%d]: sent %s\n", rec->thread_data[t].tid,
				  thread_msg_tags[msg]);
		else
			pr_warning("threads[%d]: failed to receive start notification from %d\n",
				   thread->tid, rec->thread_data[t].tid);
	}

	sched_setaffinity(0, MMAP_CPU_MASK_BYTES(&thread->mask->affinity),
			(cpu_set_t *)thread->mask->affinity.bits);

	pr_debug("threads[%d]: started on cpu%d\n", thread->tid, sched_getcpu());

out_err:
	pthread_attr_destroy(&attrs);

	if (sigprocmask(SIG_SETMASK, &mask, NULL)) {
		pr_err("Failed to unblock signals on threads start: %s\n", strerror(errno));
		ret = -1;
	}

	return ret;
}

static int record__stop_threads(struct record *rec)
{
	int t;
	struct record_thread *thread_data = rec->thread_data;

	for (t = 1; t < rec->nr_threads; t++)
		record__terminate_thread(&thread_data[t]);

	for (t = 0; t < rec->nr_threads; t++) {
		rec->samples += thread_data[t].samples;
		if (!record__threads_enabled(rec))
			continue;
		rec->session->bytes_transferred += thread_data[t].bytes_transferred;
		rec->session->bytes_compressed += thread_data[t].bytes_compressed;
		pr_debug("threads[%d]: samples=%lld, wakes=%ld, ", thread_data[t].tid,
			 thread_data[t].samples, thread_data[t].waking);
		if (thread_data[t].bytes_transferred && thread_data[t].bytes_compressed)
			pr_debug("transferred=%" PRIu64 ", compressed=%" PRIu64 "\n",
				 thread_data[t].bytes_transferred, thread_data[t].bytes_compressed);
		else
			pr_debug("written=%" PRIu64 "\n", thread_data[t].bytes_written);
	}

	return 0;
}

static unsigned long record__waking(struct record *rec)
{
	int t;
	unsigned long waking = 0;
	struct record_thread *thread_data = rec->thread_data;

	for (t = 0; t < rec->nr_threads; t++)
		waking += thread_data[t].waking;

	return waking;
}

static int __cmd_record(struct record *rec, int argc, const char **argv)
{
	int err;
	int status = 0;
	const bool forks = argc > 0;
	struct perf_tool *tool = &rec->tool;
	struct record_opts *opts = &rec->opts;
	struct perf_data *data = &rec->data;
	struct perf_session *session;
	bool disabled = false, draining = false;
	int fd;
	float ratio = 0;
	enum evlist_ctl_cmd cmd = EVLIST_CTL_CMD_UNSUPPORTED;

	atexit(record__sig_exit);
	signal(SIGCHLD, sig_handler);
	signal(SIGINT, sig_handler);
	signal(SIGTERM, sig_handler);
	signal(SIGSEGV, sigsegv_handler);

	if (rec->opts.record_namespaces)
		tool->namespace_events = true;

	if (rec->opts.record_cgroup) {
#ifdef HAVE_FILE_HANDLE
		tool->cgroup_events = true;
#else
		pr_err("cgroup tracking is not supported\n");
		return -1;
#endif
	}

	if (rec->opts.auxtrace_snapshot_mode || rec->switch_output.enabled) {
		signal(SIGUSR2, snapshot_sig_handler);
		if (rec->opts.auxtrace_snapshot_mode)
			trigger_on(&auxtrace_snapshot_trigger);
		if (rec->switch_output.enabled)
			trigger_on(&switch_output_trigger);
	} else {
		signal(SIGUSR2, SIG_IGN);
	}

	session = perf_session__new(data, tool);
	if (IS_ERR(session)) {
		pr_err("Perf session creation failed.\n");
		return PTR_ERR(session);
	}

	if (record__threads_enabled(rec)) {
		if (perf_data__is_pipe(&rec->data)) {
			pr_err("Parallel trace streaming is not available in pipe mode.\n");
			return -1;
		}
		if (rec->opts.full_auxtrace) {
			pr_err("Parallel trace streaming is not available in AUX area tracing mode.\n");
			return -1;
		}
	}

	fd = perf_data__fd(data);
	rec->session = session;

	if (zstd_init(&session->zstd_data, rec->opts.comp_level) < 0) {
		pr_err("Compression initialization failed.\n");
		return -1;
	}
#ifdef HAVE_EVENTFD_SUPPORT
	done_fd = eventfd(0, EFD_NONBLOCK);
	if (done_fd < 0) {
		pr_err("Failed to create wakeup eventfd, error: %m\n");
		status = -1;
		goto out_delete_session;
	}
	err = evlist__add_wakeup_eventfd(rec->evlist, done_fd);
	if (err < 0) {
		pr_err("Failed to add wakeup eventfd to poll list\n");
		status = err;
		goto out_delete_session;
	}
#endif // HAVE_EVENTFD_SUPPORT

	session->header.env.comp_type  = PERF_COMP_ZSTD;
	session->header.env.comp_level = rec->opts.comp_level;

	if (rec->opts.kcore &&
	    !record__kcore_readable(&session->machines.host)) {
		pr_err("ERROR: kcore is not readable.\n");
		return -1;
	}

	if (record__init_clock(rec))
		return -1;

	record__init_features(rec);

	if (forks) {
		err = evlist__prepare_workload(rec->evlist, &opts->target, argv, data->is_pipe,
					       workload_exec_failed_signal);
		if (err < 0) {
			pr_err("Couldn't run the workload!\n");
			status = err;
			goto out_delete_session;
		}
	}

	/*
	 * If we have just single event and are sending data
	 * through pipe, we need to force the ids allocation,
	 * because we synthesize event name through the pipe
	 * and need the id for that.
	 */
	if (data->is_pipe && rec->evlist->core.nr_entries == 1)
		rec->opts.sample_id = true;

	if (rec->timestamp_filename && perf_data__is_pipe(data)) {
		rec->timestamp_filename = false;
		pr_warning("WARNING: --timestamp-filename option is not available in pipe mode.\n");
	}

	evlist__uniquify_name(rec->evlist);
<<<<<<< HEAD
=======

	evlist__config(rec->evlist, opts, &callchain_param);
>>>>>>> 0c383648

	/* Debug message used by test scripts */
	pr_debug3("perf record opening and mmapping events\n");
	if (record__open(rec) != 0) {
		err = -1;
		goto out_free_threads;
	}
	/* Debug message used by test scripts */
	pr_debug3("perf record done opening and mmapping events\n");
	session->header.env.comp_mmap_len = session->evlist->core.mmap_len;

	if (rec->opts.kcore) {
		err = record__kcore_copy(&session->machines.host, data);
		if (err) {
			pr_err("ERROR: Failed to copy kcore\n");
			goto out_free_threads;
		}
	}

	/*
	 * Normally perf_session__new would do this, but it doesn't have the
	 * evlist.
	 */
	if (rec->tool.ordered_events && !evlist__sample_id_all(rec->evlist)) {
		pr_warning("WARNING: No sample_id_all support, falling back to unordered processing\n");
		rec->tool.ordered_events = false;
	}

	if (evlist__nr_groups(rec->evlist) == 0)
		perf_header__clear_feat(&session->header, HEADER_GROUP_DESC);

	if (data->is_pipe) {
		err = perf_header__write_pipe(fd);
		if (err < 0)
			goto out_free_threads;
	} else {
		err = perf_session__write_header(session, rec->evlist, fd, false);
		if (err < 0)
			goto out_free_threads;
	}

	err = -1;
	if (!rec->no_buildid
	    && !perf_header__has_feat(&session->header, HEADER_BUILD_ID)) {
		pr_err("Couldn't generate buildids. "
		       "Use --no-buildid to profile anyway.\n");
		goto out_free_threads;
	}

	err = record__setup_sb_evlist(rec);
	if (err)
		goto out_free_threads;

	err = record__synthesize(rec, false);
	if (err < 0)
		goto out_free_threads;

	if (rec->realtime_prio) {
		struct sched_param param;

		param.sched_priority = rec->realtime_prio;
		if (sched_setscheduler(0, SCHED_FIFO, &param)) {
			pr_err("Could not set realtime priority.\n");
			err = -1;
			goto out_free_threads;
		}
	}

	if (record__start_threads(rec))
		goto out_free_threads;

	/*
	 * When perf is starting the traced process, all the events
	 * (apart from group members) have enable_on_exec=1 set,
	 * so don't spoil it by prematurely enabling them.
	 */
	if (!target__none(&opts->target) && !opts->target.initial_delay)
		evlist__enable(rec->evlist);

	/*
	 * Let the child rip
	 */
	if (forks) {
		struct machine *machine = &session->machines.host;
		union perf_event *event;
		pid_t tgid;

		event = malloc(sizeof(event->comm) + machine->id_hdr_size);
		if (event == NULL) {
			err = -ENOMEM;
			goto out_child;
		}

		/*
		 * Some H/W events are generated before COMM event
		 * which is emitted during exec(), so perf script
		 * cannot see a correct process name for those events.
		 * Synthesize COMM event to prevent it.
		 */
		tgid = perf_event__synthesize_comm(tool, event,
						   rec->evlist->workload.pid,
						   process_synthesized_event,
						   machine);
		free(event);

		if (tgid == -1)
			goto out_child;

		event = malloc(sizeof(event->namespaces) +
			       (NR_NAMESPACES * sizeof(struct perf_ns_link_info)) +
			       machine->id_hdr_size);
		if (event == NULL) {
			err = -ENOMEM;
			goto out_child;
		}

		/*
		 * Synthesize NAMESPACES event for the command specified.
		 */
		perf_event__synthesize_namespaces(tool, event,
						  rec->evlist->workload.pid,
						  tgid, process_synthesized_event,
						  machine);
		free(event);

		evlist__start_workload(rec->evlist);
	}

	if (opts->target.initial_delay) {
		pr_info(EVLIST_DISABLED_MSG);
		if (opts->target.initial_delay > 0) {
			usleep(opts->target.initial_delay * USEC_PER_MSEC);
			evlist__enable(rec->evlist);
			pr_info(EVLIST_ENABLED_MSG);
		}
	}

	err = event_enable_timer__start(rec->evlist->eet);
	if (err)
		goto out_child;

	/* Debug message used by test scripts */
	pr_debug3("perf record has started\n");
	fflush(stderr);

	trigger_ready(&auxtrace_snapshot_trigger);
	trigger_ready(&switch_output_trigger);
	perf_hooks__invoke_record_start();

	/*
	 * Must write FINISHED_INIT so it will be seen after all other
	 * synthesized user events, but before any regular events.
	 */
	err = write_finished_init(rec, false);
	if (err < 0)
		goto out_child;

	for (;;) {
		unsigned long long hits = thread->samples;

		/*
		 * rec->evlist->bkw_mmap_state is possible to be
		 * BKW_MMAP_EMPTY here: when done == true and
		 * hits != rec->samples in previous round.
		 *
		 * evlist__toggle_bkw_mmap ensure we never
		 * convert BKW_MMAP_EMPTY to BKW_MMAP_DATA_PENDING.
		 */
		if (trigger_is_hit(&switch_output_trigger) || done || draining)
			evlist__toggle_bkw_mmap(rec->evlist, BKW_MMAP_DATA_PENDING);

		if (record__mmap_read_all(rec, false) < 0) {
			trigger_error(&auxtrace_snapshot_trigger);
			trigger_error(&switch_output_trigger);
			err = -1;
			goto out_child;
		}

		if (auxtrace_record__snapshot_started) {
			auxtrace_record__snapshot_started = 0;
			if (!trigger_is_error(&auxtrace_snapshot_trigger))
				record__read_auxtrace_snapshot(rec, false);
			if (trigger_is_error(&auxtrace_snapshot_trigger)) {
				pr_err("AUX area tracing snapshot failed\n");
				err = -1;
				goto out_child;
			}
		}

		if (trigger_is_hit(&switch_output_trigger)) {
			/*
			 * If switch_output_trigger is hit, the data in
			 * overwritable ring buffer should have been collected,
			 * so bkw_mmap_state should be set to BKW_MMAP_EMPTY.
			 *
			 * If SIGUSR2 raise after or during record__mmap_read_all(),
			 * record__mmap_read_all() didn't collect data from
			 * overwritable ring buffer. Read again.
			 */
			if (rec->evlist->bkw_mmap_state == BKW_MMAP_RUNNING)
				continue;
			trigger_ready(&switch_output_trigger);

			/*
			 * Reenable events in overwrite ring buffer after
			 * record__mmap_read_all(): we should have collected
			 * data from it.
			 */
			evlist__toggle_bkw_mmap(rec->evlist, BKW_MMAP_RUNNING);

			if (!quiet)
				fprintf(stderr, "[ perf record: dump data: Woken up %ld times ]\n",
					record__waking(rec));
			thread->waking = 0;
			fd = record__switch_output(rec, false);
			if (fd < 0) {
				pr_err("Failed to switch to new file\n");
				trigger_error(&switch_output_trigger);
				err = fd;
				goto out_child;
			}

			/* re-arm the alarm */
			if (rec->switch_output.time)
				alarm(rec->switch_output.time);
		}

		if (hits == thread->samples) {
			if (done || draining)
				break;
			err = fdarray__poll(&thread->pollfd, -1);
			/*
			 * Propagate error, only if there's any. Ignore positive
			 * number of returned events and interrupt error.
			 */
			if (err > 0 || (err < 0 && errno == EINTR))
				err = 0;
			thread->waking++;

			if (fdarray__filter(&thread->pollfd, POLLERR | POLLHUP,
					    record__thread_munmap_filtered, NULL) == 0)
				draining = true;

			err = record__update_evlist_pollfd_from_thread(rec, rec->evlist, thread);
			if (err)
				goto out_child;
		}

		if (evlist__ctlfd_process(rec->evlist, &cmd) > 0) {
			switch (cmd) {
			case EVLIST_CTL_CMD_SNAPSHOT:
				hit_auxtrace_snapshot_trigger(rec);
				evlist__ctlfd_ack(rec->evlist);
				break;
			case EVLIST_CTL_CMD_STOP:
				done = 1;
				break;
			case EVLIST_CTL_CMD_ACK:
			case EVLIST_CTL_CMD_UNSUPPORTED:
			case EVLIST_CTL_CMD_ENABLE:
			case EVLIST_CTL_CMD_DISABLE:
			case EVLIST_CTL_CMD_EVLIST:
			case EVLIST_CTL_CMD_PING:
			default:
				break;
			}
		}

		err = event_enable_timer__process(rec->evlist->eet);
		if (err < 0)
			goto out_child;
		if (err) {
			err = 0;
			done = 1;
		}

		/*
		 * When perf is starting the traced process, at the end events
		 * die with the process and we wait for that. Thus no need to
		 * disable events in this case.
		 */
		if (done && !disabled && !target__none(&opts->target)) {
			trigger_off(&auxtrace_snapshot_trigger);
			evlist__disable(rec->evlist);
			disabled = true;
		}
	}

	trigger_off(&auxtrace_snapshot_trigger);
	trigger_off(&switch_output_trigger);

	if (opts->auxtrace_snapshot_on_exit)
		record__auxtrace_snapshot_exit(rec);

	if (forks && workload_exec_errno) {
		char msg[STRERR_BUFSIZE], strevsels[2048];
		const char *emsg = str_error_r(workload_exec_errno, msg, sizeof(msg));

		evlist__scnprintf_evsels(rec->evlist, sizeof(strevsels), strevsels);

		pr_err("Failed to collect '%s' for the '%s' workload: %s\n",
			strevsels, argv[0], emsg);
		err = -1;
		goto out_child;
	}

	if (!quiet)
		fprintf(stderr, "[ perf record: Woken up %ld times to write data ]\n",
			record__waking(rec));

	write_finished_init(rec, true);

	if (target__none(&rec->opts.target))
		record__synthesize_workload(rec, true);

out_child:
	record__stop_threads(rec);
	record__mmap_read_all(rec, true);
out_free_threads:
	record__free_thread_data(rec);
	evlist__finalize_ctlfd(rec->evlist);
	record__aio_mmap_read_sync(rec);

	if (rec->session->bytes_transferred && rec->session->bytes_compressed) {
		ratio = (float)rec->session->bytes_transferred/(float)rec->session->bytes_compressed;
		session->header.env.comp_ratio = ratio + 0.5;
	}

	if (forks) {
		int exit_status;

		if (!child_finished)
			kill(rec->evlist->workload.pid, SIGTERM);

		wait(&exit_status);

		if (err < 0)
			status = err;
		else if (WIFEXITED(exit_status))
			status = WEXITSTATUS(exit_status);
		else if (WIFSIGNALED(exit_status))
			signr = WTERMSIG(exit_status);
	} else
		status = err;

	if (rec->off_cpu)
		rec->bytes_written += off_cpu_write(rec->session);

	record__read_lost_samples(rec);
	record__synthesize(rec, true);
	/* this will be recalculated during process_buildids() */
	rec->samples = 0;

	if (!err) {
		if (!rec->timestamp_filename) {
			record__finish_output(rec);
		} else {
			fd = record__switch_output(rec, true);
			if (fd < 0) {
				status = fd;
				goto out_delete_session;
			}
		}
	}

	perf_hooks__invoke_record_end();

	if (!err && !quiet) {
		char samples[128];
		const char *postfix = rec->timestamp_filename ?
					".<timestamp>" : "";

		if (rec->samples && !rec->opts.full_auxtrace)
			scnprintf(samples, sizeof(samples),
				  " (%" PRIu64 " samples)", rec->samples);
		else
			samples[0] = '\0';

		fprintf(stderr,	"[ perf record: Captured and wrote %.3f MB %s%s%s",
			perf_data__size(data) / 1024.0 / 1024.0,
			data->path, postfix, samples);
		if (ratio) {
			fprintf(stderr,	", compressed (original %.3f MB, ratio is %.3f)",
					rec->session->bytes_transferred / 1024.0 / 1024.0,
					ratio);
		}
		fprintf(stderr, " ]\n");
	}

out_delete_session:
#ifdef HAVE_EVENTFD_SUPPORT
	if (done_fd >= 0) {
		fd = done_fd;
		done_fd = -1;

		close(fd);
	}
#endif
	zstd_fini(&session->zstd_data);
	if (!opts->no_bpf_event)
		evlist__stop_sb_thread(rec->sb_evlist);

	perf_session__delete(session);
	return status;
}

static void callchain_debug(struct callchain_param *callchain)
{
	static const char *str[CALLCHAIN_MAX] = { "NONE", "FP", "DWARF", "LBR" };

	pr_debug("callchain: type %s\n", str[callchain->record_mode]);

	if (callchain->record_mode == CALLCHAIN_DWARF)
		pr_debug("callchain: stack dump size %d\n",
			 callchain->dump_size);
}

int record_opts__parse_callchain(struct record_opts *record,
				 struct callchain_param *callchain,
				 const char *arg, bool unset)
{
	int ret;
	callchain->enabled = !unset;

	/* --no-call-graph */
	if (unset) {
		callchain->record_mode = CALLCHAIN_NONE;
		pr_debug("callchain: disabled\n");
		return 0;
	}

	ret = parse_callchain_record_opt(arg, callchain);
	if (!ret) {
		/* Enable data address sampling for DWARF unwind. */
		if (callchain->record_mode == CALLCHAIN_DWARF)
			record->sample_address = true;
		callchain_debug(callchain);
	}

	return ret;
}

int record_parse_callchain_opt(const struct option *opt,
			       const char *arg,
			       int unset)
{
	return record_opts__parse_callchain(opt->value, &callchain_param, arg, unset);
}

int record_callchain_opt(const struct option *opt,
			 const char *arg __maybe_unused,
			 int unset __maybe_unused)
{
	struct callchain_param *callchain = opt->value;

	callchain->enabled = true;

	if (callchain->record_mode == CALLCHAIN_NONE)
		callchain->record_mode = CALLCHAIN_FP;

	callchain_debug(callchain);
	return 0;
}

static int perf_record_config(const char *var, const char *value, void *cb)
{
	struct record *rec = cb;

	if (!strcmp(var, "record.build-id")) {
		if (!strcmp(value, "cache"))
			rec->no_buildid_cache = false;
		else if (!strcmp(value, "no-cache"))
			rec->no_buildid_cache = true;
		else if (!strcmp(value, "skip"))
			rec->no_buildid = true;
		else if (!strcmp(value, "mmap"))
			rec->buildid_mmap = true;
		else
			return -1;
		return 0;
	}
	if (!strcmp(var, "record.call-graph")) {
		var = "call-graph.record-mode";
		return perf_default_config(var, value, cb);
	}
#ifdef HAVE_AIO_SUPPORT
	if (!strcmp(var, "record.aio")) {
		rec->opts.nr_cblocks = strtol(value, NULL, 0);
		if (!rec->opts.nr_cblocks)
			rec->opts.nr_cblocks = nr_cblocks_default;
	}
#endif
	if (!strcmp(var, "record.debuginfod")) {
		rec->debuginfod.urls = strdup(value);
		if (!rec->debuginfod.urls)
			return -ENOMEM;
		rec->debuginfod.set = true;
	}

	return 0;
}

static int record__parse_event_enable_time(const struct option *opt, const char *str, int unset)
{
	struct record *rec = (struct record *)opt->value;

	return evlist__parse_event_enable_time(rec->evlist, &rec->opts, str, unset);
}

static int record__parse_affinity(const struct option *opt, const char *str, int unset)
{
	struct record_opts *opts = (struct record_opts *)opt->value;

	if (unset || !str)
		return 0;

	if (!strcasecmp(str, "node"))
		opts->affinity = PERF_AFFINITY_NODE;
	else if (!strcasecmp(str, "cpu"))
		opts->affinity = PERF_AFFINITY_CPU;

	return 0;
}

static int record__mmap_cpu_mask_alloc(struct mmap_cpu_mask *mask, int nr_bits)
{
	mask->nbits = nr_bits;
	mask->bits = bitmap_zalloc(mask->nbits);
	if (!mask->bits)
		return -ENOMEM;

	return 0;
}

static void record__mmap_cpu_mask_free(struct mmap_cpu_mask *mask)
{
	bitmap_free(mask->bits);
	mask->nbits = 0;
}

static int record__thread_mask_alloc(struct thread_mask *mask, int nr_bits)
{
	int ret;

	ret = record__mmap_cpu_mask_alloc(&mask->maps, nr_bits);
	if (ret) {
		mask->affinity.bits = NULL;
		return ret;
	}

	ret = record__mmap_cpu_mask_alloc(&mask->affinity, nr_bits);
	if (ret) {
		record__mmap_cpu_mask_free(&mask->maps);
		mask->maps.bits = NULL;
	}

	return ret;
}

static void record__thread_mask_free(struct thread_mask *mask)
{
	record__mmap_cpu_mask_free(&mask->maps);
	record__mmap_cpu_mask_free(&mask->affinity);
}

static int record__parse_threads(const struct option *opt, const char *str, int unset)
{
	int s;
	struct record_opts *opts = opt->value;

	if (unset || !str || !strlen(str)) {
		opts->threads_spec = THREAD_SPEC__CPU;
	} else {
		for (s = 1; s < THREAD_SPEC__MAX; s++) {
			if (s == THREAD_SPEC__USER) {
				opts->threads_user_spec = strdup(str);
				if (!opts->threads_user_spec)
					return -ENOMEM;
				opts->threads_spec = THREAD_SPEC__USER;
				break;
			}
			if (!strncasecmp(str, thread_spec_tags[s], strlen(thread_spec_tags[s]))) {
				opts->threads_spec = s;
				break;
			}
		}
	}

	if (opts->threads_spec == THREAD_SPEC__USER)
		pr_debug("threads_spec: %s\n", opts->threads_user_spec);
	else
		pr_debug("threads_spec: %s\n", thread_spec_tags[opts->threads_spec]);

	return 0;
}

static int parse_output_max_size(const struct option *opt,
				 const char *str, int unset)
{
	unsigned long *s = (unsigned long *)opt->value;
	static struct parse_tag tags_size[] = {
		{ .tag  = 'B', .mult = 1       },
		{ .tag  = 'K', .mult = 1 << 10 },
		{ .tag  = 'M', .mult = 1 << 20 },
		{ .tag  = 'G', .mult = 1 << 30 },
		{ .tag  = 0 },
	};
	unsigned long val;

	if (unset) {
		*s = 0;
		return 0;
	}

	val = parse_tag_value(str, tags_size);
	if (val != (unsigned long) -1) {
		*s = val;
		return 0;
	}

	return -1;
}

static int record__parse_mmap_pages(const struct option *opt,
				    const char *str,
				    int unset __maybe_unused)
{
	struct record_opts *opts = opt->value;
	char *s, *p;
	unsigned int mmap_pages;
	int ret;

	if (!str)
		return -EINVAL;

	s = strdup(str);
	if (!s)
		return -ENOMEM;

	p = strchr(s, ',');
	if (p)
		*p = '\0';

	if (*s) {
		ret = __evlist__parse_mmap_pages(&mmap_pages, s);
		if (ret)
			goto out_free;
		opts->mmap_pages = mmap_pages;
	}

	if (!p) {
		ret = 0;
		goto out_free;
	}

	ret = __evlist__parse_mmap_pages(&mmap_pages, p + 1);
	if (ret)
		goto out_free;

	opts->auxtrace_mmap_pages = mmap_pages;

out_free:
	free(s);
	return ret;
}

void __weak arch__add_leaf_frame_record_opts(struct record_opts *opts __maybe_unused)
{
}

static int parse_control_option(const struct option *opt,
				const char *str,
				int unset __maybe_unused)
{
	struct record_opts *opts = opt->value;

	return evlist__parse_control(str, &opts->ctl_fd, &opts->ctl_fd_ack, &opts->ctl_fd_close);
}

static void switch_output_size_warn(struct record *rec)
{
	u64 wakeup_size = evlist__mmap_size(rec->opts.mmap_pages);
	struct switch_output *s = &rec->switch_output;

	wakeup_size /= 2;

	if (s->size < wakeup_size) {
		char buf[100];

		unit_number__scnprintf(buf, sizeof(buf), wakeup_size);
		pr_warning("WARNING: switch-output data size lower than "
			   "wakeup kernel buffer size (%s) "
			   "expect bigger perf.data sizes\n", buf);
	}
}

static int switch_output_setup(struct record *rec)
{
	struct switch_output *s = &rec->switch_output;
	static struct parse_tag tags_size[] = {
		{ .tag  = 'B', .mult = 1       },
		{ .tag  = 'K', .mult = 1 << 10 },
		{ .tag  = 'M', .mult = 1 << 20 },
		{ .tag  = 'G', .mult = 1 << 30 },
		{ .tag  = 0 },
	};
	static struct parse_tag tags_time[] = {
		{ .tag  = 's', .mult = 1        },
		{ .tag  = 'm', .mult = 60       },
		{ .tag  = 'h', .mult = 60*60    },
		{ .tag  = 'd', .mult = 60*60*24 },
		{ .tag  = 0 },
	};
	unsigned long val;

	/*
	 * If we're using --switch-output-events, then we imply its 
	 * --switch-output=signal, as we'll send a SIGUSR2 from the side band
	 *  thread to its parent.
	 */
	if (rec->switch_output_event_set) {
		if (record__threads_enabled(rec)) {
			pr_warning("WARNING: --switch-output-event option is not available in parallel streaming mode.\n");
			return 0;
		}
		goto do_signal;
	}

	if (!s->set)
		return 0;

	if (record__threads_enabled(rec)) {
		pr_warning("WARNING: --switch-output option is not available in parallel streaming mode.\n");
		return 0;
	}

	if (!strcmp(s->str, "signal")) {
do_signal:
		s->signal = true;
		pr_debug("switch-output with SIGUSR2 signal\n");
		goto enabled;
	}

	val = parse_tag_value(s->str, tags_size);
	if (val != (unsigned long) -1) {
		s->size = val;
		pr_debug("switch-output with %s size threshold\n", s->str);
		goto enabled;
	}

	val = parse_tag_value(s->str, tags_time);
	if (val != (unsigned long) -1) {
		s->time = val;
		pr_debug("switch-output with %s time threshold (%lu seconds)\n",
			 s->str, s->time);
		goto enabled;
	}

	return -1;

enabled:
	rec->timestamp_filename = true;
	s->enabled              = true;

	if (s->size && !rec->opts.no_buffering)
		switch_output_size_warn(rec);

	return 0;
}

static const char * const __record_usage[] = {
	"perf record [<options>] [<command>]",
	"perf record [<options>] -- <command> [<options>]",
	NULL
};
const char * const *record_usage = __record_usage;

static int build_id__process_mmap(struct perf_tool *tool, union perf_event *event,
				  struct perf_sample *sample, struct machine *machine)
{
	/*
	 * We already have the kernel maps, put in place via perf_session__create_kernel_maps()
	 * no need to add them twice.
	 */
	if (!(event->header.misc & PERF_RECORD_MISC_USER))
		return 0;
	return perf_event__process_mmap(tool, event, sample, machine);
}

static int build_id__process_mmap2(struct perf_tool *tool, union perf_event *event,
				   struct perf_sample *sample, struct machine *machine)
{
	/*
	 * We already have the kernel maps, put in place via perf_session__create_kernel_maps()
	 * no need to add them twice.
	 */
	if (!(event->header.misc & PERF_RECORD_MISC_USER))
		return 0;

	return perf_event__process_mmap2(tool, event, sample, machine);
}

static int process_timestamp_boundary(struct perf_tool *tool,
				      union perf_event *event __maybe_unused,
				      struct perf_sample *sample,
				      struct machine *machine __maybe_unused)
{
	struct record *rec = container_of(tool, struct record, tool);

	set_timestamp_boundary(rec, sample->time);
	return 0;
}

static int parse_record_synth_option(const struct option *opt,
				     const char *str,
				     int unset __maybe_unused)
{
	struct record_opts *opts = opt->value;
	char *p = strdup(str);

	if (p == NULL)
		return -1;

	opts->synth = parse_synth_opt(p);
	free(p);

	if (opts->synth < 0) {
		pr_err("Invalid synth option: %s\n", str);
		return -1;
	}
	return 0;
}

/*
 * XXX Ideally would be local to cmd_record() and passed to a record__new
 * because we need to have access to it in record__exit, that is called
 * after cmd_record() exits, but since record_options need to be accessible to
 * builtin-script, leave it here.
 *
 * At least we don't ouch it in all the other functions here directly.
 *
 * Just say no to tons of global variables, sigh.
 */
static struct record record = {
	.opts = {
		.sample_time	     = true,
		.mmap_pages	     = UINT_MAX,
		.user_freq	     = UINT_MAX,
		.user_interval	     = ULLONG_MAX,
		.freq		     = 4000,
		.target		     = {
			.uses_mmap   = true,
			.default_per_cpu = true,
		},
		.mmap_flush          = MMAP_FLUSH_DEFAULT,
		.nr_threads_synthesize = 1,
		.ctl_fd              = -1,
		.ctl_fd_ack          = -1,
		.synth               = PERF_SYNTH_ALL,
	},
	.tool = {
		.sample		= process_sample_event,
		.fork		= perf_event__process_fork,
		.exit		= perf_event__process_exit,
		.comm		= perf_event__process_comm,
		.namespaces	= perf_event__process_namespaces,
		.mmap		= build_id__process_mmap,
		.mmap2		= build_id__process_mmap2,
		.itrace_start	= process_timestamp_boundary,
		.aux		= process_timestamp_boundary,
		.ordered_events	= true,
	},
};

const char record_callchain_help[] = CALLCHAIN_RECORD_HELP
	"\n\t\t\t\tDefault: fp";

static bool dry_run;

static struct parse_events_option_args parse_events_option_args = {
	.evlistp = &record.evlist,
};

static struct parse_events_option_args switch_output_parse_events_option_args = {
	.evlistp = &record.sb_evlist,
};

/*
 * XXX Will stay a global variable till we fix builtin-script.c to stop messing
 * with it and switch to use the library functions in perf_evlist that came
 * from builtin-record.c, i.e. use record_opts,
 * evlist__prepare_workload, etc instead of fork+exec'in 'perf record',
 * using pipes, etc.
 */
static struct option __record_options[] = {
	OPT_CALLBACK('e', "event", &parse_events_option_args, "event",
		     "event selector. use 'perf list' to list available events",
		     parse_events_option),
	OPT_CALLBACK(0, "filter", &record.evlist, "filter",
		     "event filter", parse_filter),
	OPT_CALLBACK_NOOPT(0, "exclude-perf", &record.evlist,
			   NULL, "don't record events from perf itself",
			   exclude_perf),
	OPT_STRING('p', "pid", &record.opts.target.pid, "pid",
		    "record events on existing process id"),
	OPT_STRING('t', "tid", &record.opts.target.tid, "tid",
		    "record events on existing thread id"),
	OPT_INTEGER('r', "realtime", &record.realtime_prio,
		    "collect data with this RT SCHED_FIFO priority"),
	OPT_BOOLEAN(0, "no-buffering", &record.opts.no_buffering,
		    "collect data without buffering"),
	OPT_BOOLEAN('R', "raw-samples", &record.opts.raw_samples,
		    "collect raw sample records from all opened counters"),
	OPT_BOOLEAN('a', "all-cpus", &record.opts.target.system_wide,
			    "system-wide collection from all CPUs"),
	OPT_STRING('C', "cpu", &record.opts.target.cpu_list, "cpu",
		    "list of cpus to monitor"),
	OPT_U64('c', "count", &record.opts.user_interval, "event period to sample"),
	OPT_STRING('o', "output", &record.data.path, "file",
		    "output file name"),
	OPT_BOOLEAN_SET('i', "no-inherit", &record.opts.no_inherit,
			&record.opts.no_inherit_set,
			"child tasks do not inherit counters"),
	OPT_BOOLEAN(0, "tail-synthesize", &record.opts.tail_synthesize,
		    "synthesize non-sample events at the end of output"),
	OPT_BOOLEAN(0, "overwrite", &record.opts.overwrite, "use overwrite mode"),
	OPT_BOOLEAN(0, "no-bpf-event", &record.opts.no_bpf_event, "do not record bpf events"),
	OPT_BOOLEAN(0, "strict-freq", &record.opts.strict_freq,
		    "Fail if the specified frequency can't be used"),
	OPT_CALLBACK('F', "freq", &record.opts, "freq or 'max'",
		     "profile at this frequency",
		      record__parse_freq),
	OPT_CALLBACK('m', "mmap-pages", &record.opts, "pages[,pages]",
		     "number of mmap data pages and AUX area tracing mmap pages",
		     record__parse_mmap_pages),
	OPT_CALLBACK(0, "mmap-flush", &record.opts, "number",
		     "Minimal number of bytes that is extracted from mmap data pages (default: 1)",
		     record__mmap_flush_parse),
	OPT_CALLBACK_NOOPT('g', NULL, &callchain_param,
			   NULL, "enables call-graph recording" ,
			   &record_callchain_opt),
	OPT_CALLBACK(0, "call-graph", &record.opts,
		     "record_mode[,record_size]", record_callchain_help,
		     &record_parse_callchain_opt),
	OPT_INCR('v', "verbose", &verbose,
		    "be more verbose (show counter open errors, etc)"),
	OPT_BOOLEAN('q', "quiet", &quiet, "don't print any warnings or messages"),
	OPT_BOOLEAN('s', "stat", &record.opts.inherit_stat,
		    "per thread counts"),
	OPT_BOOLEAN('d', "data", &record.opts.sample_address, "Record the sample addresses"),
	OPT_BOOLEAN(0, "phys-data", &record.opts.sample_phys_addr,
		    "Record the sample physical addresses"),
	OPT_BOOLEAN(0, "data-page-size", &record.opts.sample_data_page_size,
		    "Record the sampled data address data page size"),
	OPT_BOOLEAN(0, "code-page-size", &record.opts.sample_code_page_size,
		    "Record the sampled code address (ip) page size"),
	OPT_BOOLEAN(0, "sample-cpu", &record.opts.sample_cpu, "Record the sample cpu"),
	OPT_BOOLEAN(0, "sample-identifier", &record.opts.sample_identifier,
		    "Record the sample identifier"),
	OPT_BOOLEAN_SET('T', "timestamp", &record.opts.sample_time,
			&record.opts.sample_time_set,
			"Record the sample timestamps"),
	OPT_BOOLEAN_SET('P', "period", &record.opts.period, &record.opts.period_set,
			"Record the sample period"),
	OPT_BOOLEAN('n', "no-samples", &record.opts.no_samples,
		    "don't sample"),
	OPT_BOOLEAN_SET('N', "no-buildid-cache", &record.no_buildid_cache,
			&record.no_buildid_cache_set,
			"do not update the buildid cache"),
	OPT_BOOLEAN_SET('B', "no-buildid", &record.no_buildid,
			&record.no_buildid_set,
			"do not collect buildids in perf.data"),
	OPT_CALLBACK('G', "cgroup", &record.evlist, "name",
		     "monitor event in cgroup name only",
		     parse_cgroups),
	OPT_CALLBACK('D', "delay", &record, "ms",
		     "ms to wait before starting measurement after program start (-1: start with events disabled), "
		     "or ranges of time to enable events e.g. '-D 10-20,30-40'",
		     record__parse_event_enable_time),
	OPT_BOOLEAN(0, "kcore", &record.opts.kcore, "copy /proc/kcore"),
	OPT_STRING('u', "uid", &record.opts.target.uid_str, "user",
		   "user to profile"),

	OPT_CALLBACK_NOOPT('b', "branch-any", &record.opts.branch_stack,
		     "branch any", "sample any taken branches",
		     parse_branch_stack),

	OPT_CALLBACK('j', "branch-filter", &record.opts.branch_stack,
		     "branch filter mask", "branch stack filter modes",
		     parse_branch_stack),
	OPT_BOOLEAN('W', "weight", &record.opts.sample_weight,
		    "sample by weight (on special events only)"),
	OPT_BOOLEAN(0, "transaction", &record.opts.sample_transaction,
		    "sample transaction flags (special events only)"),
	OPT_BOOLEAN(0, "per-thread", &record.opts.target.per_thread,
		    "use per-thread mmaps"),
	OPT_CALLBACK_OPTARG('I', "intr-regs", &record.opts.sample_intr_regs, NULL, "any register",
		    "sample selected machine registers on interrupt,"
		    " use '-I?' to list register names", parse_intr_regs),
	OPT_CALLBACK_OPTARG(0, "user-regs", &record.opts.sample_user_regs, NULL, "any register",
		    "sample selected machine registers on interrupt,"
		    " use '--user-regs=?' to list register names", parse_user_regs),
	OPT_BOOLEAN(0, "running-time", &record.opts.running_time,
		    "Record running/enabled time of read (:S) events"),
	OPT_CALLBACK('k', "clockid", &record.opts,
	"clockid", "clockid to use for events, see clock_gettime()",
	parse_clockid),
	OPT_STRING_OPTARG('S', "snapshot", &record.opts.auxtrace_snapshot_opts,
			  "opts", "AUX area tracing Snapshot Mode", ""),
	OPT_STRING_OPTARG(0, "aux-sample", &record.opts.auxtrace_sample_opts,
			  "opts", "sample AUX area", ""),
	OPT_UINTEGER(0, "proc-map-timeout", &proc_map_timeout,
			"per thread proc mmap processing timeout in ms"),
	OPT_BOOLEAN(0, "namespaces", &record.opts.record_namespaces,
		    "Record namespaces events"),
	OPT_BOOLEAN(0, "all-cgroups", &record.opts.record_cgroup,
		    "Record cgroup events"),
	OPT_BOOLEAN_SET(0, "switch-events", &record.opts.record_switch_events,
			&record.opts.record_switch_events_set,
			"Record context switch events"),
	OPT_BOOLEAN_FLAG(0, "all-kernel", &record.opts.all_kernel,
			 "Configure all used events to run in kernel space.",
			 PARSE_OPT_EXCLUSIVE),
	OPT_BOOLEAN_FLAG(0, "all-user", &record.opts.all_user,
			 "Configure all used events to run in user space.",
			 PARSE_OPT_EXCLUSIVE),
	OPT_BOOLEAN(0, "kernel-callchains", &record.opts.kernel_callchains,
		    "collect kernel callchains"),
	OPT_BOOLEAN(0, "user-callchains", &record.opts.user_callchains,
		    "collect user callchains"),
	OPT_STRING(0, "vmlinux", &symbol_conf.vmlinux_name,
		   "file", "vmlinux pathname"),
	OPT_BOOLEAN(0, "buildid-all", &record.buildid_all,
		    "Record build-id of all DSOs regardless of hits"),
	OPT_BOOLEAN(0, "buildid-mmap", &record.buildid_mmap,
		    "Record build-id in map events"),
	OPT_BOOLEAN(0, "timestamp-filename", &record.timestamp_filename,
		    "append timestamp to output filename"),
	OPT_BOOLEAN(0, "timestamp-boundary", &record.timestamp_boundary,
		    "Record timestamp boundary (time of first/last samples)"),
	OPT_STRING_OPTARG_SET(0, "switch-output", &record.switch_output.str,
			  &record.switch_output.set, "signal or size[BKMG] or time[smhd]",
			  "Switch output when receiving SIGUSR2 (signal) or cross a size or time threshold",
			  "signal"),
	OPT_CALLBACK_SET(0, "switch-output-event", &switch_output_parse_events_option_args,
			 &record.switch_output_event_set, "switch output event",
			 "switch output event selector. use 'perf list' to list available events",
			 parse_events_option_new_evlist),
	OPT_INTEGER(0, "switch-max-files", &record.switch_output.num_files,
		   "Limit number of switch output generated files"),
	OPT_BOOLEAN(0, "dry-run", &dry_run,
		    "Parse options then exit"),
#ifdef HAVE_AIO_SUPPORT
	OPT_CALLBACK_OPTARG(0, "aio", &record.opts,
		     &nr_cblocks_default, "n", "Use <n> control blocks in asynchronous trace writing mode (default: 1, max: 4)",
		     record__aio_parse),
#endif
	OPT_CALLBACK(0, "affinity", &record.opts, "node|cpu",
		     "Set affinity mask of trace reading thread to NUMA node cpu mask or cpu of processed mmap buffer",
		     record__parse_affinity),
#ifdef HAVE_ZSTD_SUPPORT
	OPT_CALLBACK_OPTARG('z', "compression-level", &record.opts, &comp_level_default, "n",
			    "Compress records using specified level (default: 1 - fastest compression, 22 - greatest compression)",
			    record__parse_comp_level),
#endif
	OPT_CALLBACK(0, "max-size", &record.output_max_size,
		     "size", "Limit the maximum size of the output file", parse_output_max_size),
	OPT_UINTEGER(0, "num-thread-synthesize",
		     &record.opts.nr_threads_synthesize,
		     "number of threads to run for event synthesis"),
#ifdef HAVE_LIBPFM
	OPT_CALLBACK(0, "pfm-events", &record.evlist, "event",
		"libpfm4 event selector. use 'perf list' to list available events",
		parse_libpfm_events_option),
#endif
	OPT_CALLBACK(0, "control", &record.opts, "fd:ctl-fd[,ack-fd] or fifo:ctl-fifo[,ack-fifo]",
		     "Listen on ctl-fd descriptor for command to control measurement ('enable': enable events, 'disable': disable events,\n"
		     "\t\t\t  'snapshot': AUX area tracing snapshot).\n"
		     "\t\t\t  Optionally send control command completion ('ack\\n') to ack-fd descriptor.\n"
		     "\t\t\t  Alternatively, ctl-fifo / ack-fifo will be opened and used as ctl-fd / ack-fd.",
		      parse_control_option),
	OPT_CALLBACK(0, "synth", &record.opts, "no|all|task|mmap|cgroup",
		     "Fine-tune event synthesis: default=all", parse_record_synth_option),
	OPT_STRING_OPTARG_SET(0, "debuginfod", &record.debuginfod.urls,
			  &record.debuginfod.set, "debuginfod urls",
			  "Enable debuginfod data retrieval from DEBUGINFOD_URLS or specified urls",
			  "system"),
	OPT_CALLBACK_OPTARG(0, "threads", &record.opts, NULL, "spec",
			    "write collected trace data into several data files using parallel threads",
			    record__parse_threads),
	OPT_BOOLEAN(0, "off-cpu", &record.off_cpu, "Enable off-cpu analysis"),
	OPT_END()
};

struct option *record_options = __record_options;

static int record__mmap_cpu_mask_init(struct mmap_cpu_mask *mask, struct perf_cpu_map *cpus)
{
	struct perf_cpu cpu;
	int idx;

	if (cpu_map__is_dummy(cpus))
		return 0;

	perf_cpu_map__for_each_cpu_skip_any(cpu, idx, cpus) {
		/* Return ENODEV is input cpu is greater than max cpu */
		if ((unsigned long)cpu.cpu > mask->nbits)
			return -ENODEV;
		__set_bit(cpu.cpu, mask->bits);
	}

	return 0;
}

static int record__mmap_cpu_mask_init_spec(struct mmap_cpu_mask *mask, const char *mask_spec)
{
	struct perf_cpu_map *cpus;

	cpus = perf_cpu_map__new(mask_spec);
	if (!cpus)
		return -ENOMEM;

	bitmap_zero(mask->bits, mask->nbits);
	if (record__mmap_cpu_mask_init(mask, cpus))
		return -ENODEV;

	perf_cpu_map__put(cpus);

	return 0;
}

static void record__free_thread_masks(struct record *rec, int nr_threads)
{
	int t;

	if (rec->thread_masks)
		for (t = 0; t < nr_threads; t++)
			record__thread_mask_free(&rec->thread_masks[t]);

	zfree(&rec->thread_masks);
}

static int record__alloc_thread_masks(struct record *rec, int nr_threads, int nr_bits)
{
	int t, ret;

	rec->thread_masks = zalloc(nr_threads * sizeof(*(rec->thread_masks)));
	if (!rec->thread_masks) {
		pr_err("Failed to allocate thread masks\n");
		return -ENOMEM;
	}

	for (t = 0; t < nr_threads; t++) {
		ret = record__thread_mask_alloc(&rec->thread_masks[t], nr_bits);
		if (ret) {
			pr_err("Failed to allocate thread masks[%d]\n", t);
			goto out_free;
		}
	}

	return 0;

out_free:
	record__free_thread_masks(rec, nr_threads);

	return ret;
}

static int record__init_thread_cpu_masks(struct record *rec, struct perf_cpu_map *cpus)
{
	int t, ret, nr_cpus = perf_cpu_map__nr(cpus);

	ret = record__alloc_thread_masks(rec, nr_cpus, cpu__max_cpu().cpu);
	if (ret)
		return ret;

	rec->nr_threads = nr_cpus;
	pr_debug("nr_threads: %d\n", rec->nr_threads);

	for (t = 0; t < rec->nr_threads; t++) {
		__set_bit(perf_cpu_map__cpu(cpus, t).cpu, rec->thread_masks[t].maps.bits);
		__set_bit(perf_cpu_map__cpu(cpus, t).cpu, rec->thread_masks[t].affinity.bits);
		if (verbose > 0) {
			pr_debug("thread_masks[%d]: ", t);
			mmap_cpu_mask__scnprintf(&rec->thread_masks[t].maps, "maps");
			pr_debug("thread_masks[%d]: ", t);
			mmap_cpu_mask__scnprintf(&rec->thread_masks[t].affinity, "affinity");
		}
	}

	return 0;
}

static int record__init_thread_masks_spec(struct record *rec, struct perf_cpu_map *cpus,
					  const char **maps_spec, const char **affinity_spec,
					  u32 nr_spec)
{
	u32 s;
	int ret = 0, t = 0;
	struct mmap_cpu_mask cpus_mask;
	struct thread_mask thread_mask, full_mask, *thread_masks;

	ret = record__mmap_cpu_mask_alloc(&cpus_mask, cpu__max_cpu().cpu);
	if (ret) {
		pr_err("Failed to allocate CPUs mask\n");
		return ret;
	}

	ret = record__mmap_cpu_mask_init(&cpus_mask, cpus);
	if (ret) {
		pr_err("Failed to init cpu mask\n");
		goto out_free_cpu_mask;
	}

	ret = record__thread_mask_alloc(&full_mask, cpu__max_cpu().cpu);
	if (ret) {
		pr_err("Failed to allocate full mask\n");
		goto out_free_cpu_mask;
	}

	ret = record__thread_mask_alloc(&thread_mask, cpu__max_cpu().cpu);
	if (ret) {
		pr_err("Failed to allocate thread mask\n");
		goto out_free_full_and_cpu_masks;
	}

	for (s = 0; s < nr_spec; s++) {
		ret = record__mmap_cpu_mask_init_spec(&thread_mask.maps, maps_spec[s]);
		if (ret) {
			pr_err("Failed to initialize maps thread mask\n");
			goto out_free;
		}
		ret = record__mmap_cpu_mask_init_spec(&thread_mask.affinity, affinity_spec[s]);
		if (ret) {
			pr_err("Failed to initialize affinity thread mask\n");
			goto out_free;
		}

		/* ignore invalid CPUs but do not allow empty masks */
		if (!bitmap_and(thread_mask.maps.bits, thread_mask.maps.bits,
				cpus_mask.bits, thread_mask.maps.nbits)) {
			pr_err("Empty maps mask: %s\n", maps_spec[s]);
			ret = -EINVAL;
			goto out_free;
		}
		if (!bitmap_and(thread_mask.affinity.bits, thread_mask.affinity.bits,
				cpus_mask.bits, thread_mask.affinity.nbits)) {
			pr_err("Empty affinity mask: %s\n", affinity_spec[s]);
			ret = -EINVAL;
			goto out_free;
		}

		/* do not allow intersection with other masks (full_mask) */
		if (bitmap_intersects(thread_mask.maps.bits, full_mask.maps.bits,
				      thread_mask.maps.nbits)) {
			pr_err("Intersecting maps mask: %s\n", maps_spec[s]);
			ret = -EINVAL;
			goto out_free;
		}
		if (bitmap_intersects(thread_mask.affinity.bits, full_mask.affinity.bits,
				      thread_mask.affinity.nbits)) {
			pr_err("Intersecting affinity mask: %s\n", affinity_spec[s]);
			ret = -EINVAL;
			goto out_free;
		}

		bitmap_or(full_mask.maps.bits, full_mask.maps.bits,
			  thread_mask.maps.bits, full_mask.maps.nbits);
		bitmap_or(full_mask.affinity.bits, full_mask.affinity.bits,
			  thread_mask.affinity.bits, full_mask.maps.nbits);

		thread_masks = realloc(rec->thread_masks, (t + 1) * sizeof(struct thread_mask));
		if (!thread_masks) {
			pr_err("Failed to reallocate thread masks\n");
			ret = -ENOMEM;
			goto out_free;
		}
		rec->thread_masks = thread_masks;
		rec->thread_masks[t] = thread_mask;
		if (verbose > 0) {
			pr_debug("thread_masks[%d]: ", t);
			mmap_cpu_mask__scnprintf(&rec->thread_masks[t].maps, "maps");
			pr_debug("thread_masks[%d]: ", t);
			mmap_cpu_mask__scnprintf(&rec->thread_masks[t].affinity, "affinity");
		}
		t++;
		ret = record__thread_mask_alloc(&thread_mask, cpu__max_cpu().cpu);
		if (ret) {
			pr_err("Failed to allocate thread mask\n");
			goto out_free_full_and_cpu_masks;
		}
	}
	rec->nr_threads = t;
	pr_debug("nr_threads: %d\n", rec->nr_threads);
	if (!rec->nr_threads)
		ret = -EINVAL;

out_free:
	record__thread_mask_free(&thread_mask);
out_free_full_and_cpu_masks:
	record__thread_mask_free(&full_mask);
out_free_cpu_mask:
	record__mmap_cpu_mask_free(&cpus_mask);

	return ret;
}

static int record__init_thread_core_masks(struct record *rec, struct perf_cpu_map *cpus)
{
	int ret;
	struct cpu_topology *topo;

	topo = cpu_topology__new();
	if (!topo) {
		pr_err("Failed to allocate CPU topology\n");
		return -ENOMEM;
	}

	ret = record__init_thread_masks_spec(rec, cpus, topo->core_cpus_list,
					     topo->core_cpus_list, topo->core_cpus_lists);
	cpu_topology__delete(topo);

	return ret;
}

static int record__init_thread_package_masks(struct record *rec, struct perf_cpu_map *cpus)
{
	int ret;
	struct cpu_topology *topo;

	topo = cpu_topology__new();
	if (!topo) {
		pr_err("Failed to allocate CPU topology\n");
		return -ENOMEM;
	}

	ret = record__init_thread_masks_spec(rec, cpus, topo->package_cpus_list,
					     topo->package_cpus_list, topo->package_cpus_lists);
	cpu_topology__delete(topo);

	return ret;
}

static int record__init_thread_numa_masks(struct record *rec, struct perf_cpu_map *cpus)
{
	u32 s;
	int ret;
	const char **spec;
	struct numa_topology *topo;

	topo = numa_topology__new();
	if (!topo) {
		pr_err("Failed to allocate NUMA topology\n");
		return -ENOMEM;
	}

	spec = zalloc(topo->nr * sizeof(char *));
	if (!spec) {
		pr_err("Failed to allocate NUMA spec\n");
		ret = -ENOMEM;
		goto out_delete_topo;
	}
	for (s = 0; s < topo->nr; s++)
		spec[s] = topo->nodes[s].cpus;

	ret = record__init_thread_masks_spec(rec, cpus, spec, spec, topo->nr);

	zfree(&spec);

out_delete_topo:
	numa_topology__delete(topo);

	return ret;
}

static int record__init_thread_user_masks(struct record *rec, struct perf_cpu_map *cpus)
{
	int t, ret;
	u32 s, nr_spec = 0;
	char **maps_spec = NULL, **affinity_spec = NULL, **tmp_spec;
	char *user_spec, *spec, *spec_ptr, *mask, *mask_ptr, *dup_mask = NULL;

	for (t = 0, user_spec = (char *)rec->opts.threads_user_spec; ; t++, user_spec = NULL) {
		spec = strtok_r(user_spec, ":", &spec_ptr);
		if (spec == NULL)
			break;
		pr_debug2("threads_spec[%d]: %s\n", t, spec);
		mask = strtok_r(spec, "/", &mask_ptr);
		if (mask == NULL)
			break;
		pr_debug2("  maps mask: %s\n", mask);
		tmp_spec = realloc(maps_spec, (nr_spec + 1) * sizeof(char *));
		if (!tmp_spec) {
			pr_err("Failed to reallocate maps spec\n");
			ret = -ENOMEM;
			goto out_free;
		}
		maps_spec = tmp_spec;
		maps_spec[nr_spec] = dup_mask = strdup(mask);
		if (!maps_spec[nr_spec]) {
			pr_err("Failed to allocate maps spec[%d]\n", nr_spec);
			ret = -ENOMEM;
			goto out_free;
		}
		mask = strtok_r(NULL, "/", &mask_ptr);
		if (mask == NULL) {
			pr_err("Invalid thread maps or affinity specs\n");
			ret = -EINVAL;
			goto out_free;
		}
		pr_debug2("  affinity mask: %s\n", mask);
		tmp_spec = realloc(affinity_spec, (nr_spec + 1) * sizeof(char *));
		if (!tmp_spec) {
			pr_err("Failed to reallocate affinity spec\n");
			ret = -ENOMEM;
			goto out_free;
		}
		affinity_spec = tmp_spec;
		affinity_spec[nr_spec] = strdup(mask);
		if (!affinity_spec[nr_spec]) {
			pr_err("Failed to allocate affinity spec[%d]\n", nr_spec);
			ret = -ENOMEM;
			goto out_free;
		}
		dup_mask = NULL;
		nr_spec++;
	}

	ret = record__init_thread_masks_spec(rec, cpus, (const char **)maps_spec,
					     (const char **)affinity_spec, nr_spec);

out_free:
	free(dup_mask);
	for (s = 0; s < nr_spec; s++) {
		if (maps_spec)
			free(maps_spec[s]);
		if (affinity_spec)
			free(affinity_spec[s]);
	}
	free(affinity_spec);
	free(maps_spec);

	return ret;
}

static int record__init_thread_default_masks(struct record *rec, struct perf_cpu_map *cpus)
{
	int ret;

	ret = record__alloc_thread_masks(rec, 1, cpu__max_cpu().cpu);
	if (ret)
		return ret;

	if (record__mmap_cpu_mask_init(&rec->thread_masks->maps, cpus))
		return -ENODEV;

	rec->nr_threads = 1;

	return 0;
}

static int record__init_thread_masks(struct record *rec)
{
	int ret = 0;
	struct perf_cpu_map *cpus = rec->evlist->core.all_cpus;

	if (!record__threads_enabled(rec))
		return record__init_thread_default_masks(rec, cpus);

	if (evlist__per_thread(rec->evlist)) {
		pr_err("--per-thread option is mutually exclusive to parallel streaming mode.\n");
		return -EINVAL;
	}

	switch (rec->opts.threads_spec) {
	case THREAD_SPEC__CPU:
		ret = record__init_thread_cpu_masks(rec, cpus);
		break;
	case THREAD_SPEC__CORE:
		ret = record__init_thread_core_masks(rec, cpus);
		break;
	case THREAD_SPEC__PACKAGE:
		ret = record__init_thread_package_masks(rec, cpus);
		break;
	case THREAD_SPEC__NUMA:
		ret = record__init_thread_numa_masks(rec, cpus);
		break;
	case THREAD_SPEC__USER:
		ret = record__init_thread_user_masks(rec, cpus);
		break;
	default:
		break;
	}

	return ret;
}

int cmd_record(int argc, const char **argv)
{
	int err;
	struct record *rec = &record;
	char errbuf[BUFSIZ];

	setlocale(LC_ALL, "");

#ifndef HAVE_BPF_SKEL
# define set_nobuild(s, l, m, c) set_option_nobuild(record_options, s, l, m, c)
	set_nobuild('\0', "off-cpu", "no BUILD_BPF_SKEL=1", true);
# undef set_nobuild
#endif

	/* Disable eager loading of kernel symbols that adds overhead to perf record. */
	symbol_conf.lazy_load_kernel_maps = true;
	rec->opts.affinity = PERF_AFFINITY_SYS;

	rec->evlist = evlist__new();
	if (rec->evlist == NULL)
		return -ENOMEM;

	err = perf_config(perf_record_config, rec);
	if (err)
		return err;

	argc = parse_options(argc, argv, record_options, record_usage,
			    PARSE_OPT_STOP_AT_NON_OPTION);
	if (quiet)
		perf_quiet_option();

	err = symbol__validate_sym_arguments();
	if (err)
		return err;

	perf_debuginfod_setup(&record.debuginfod);

	/* Make system wide (-a) the default target. */
	if (!argc && target__none(&rec->opts.target))
		rec->opts.target.system_wide = true;

	if (nr_cgroups && !rec->opts.target.system_wide) {
		usage_with_options_msg(record_usage, record_options,
			"cgroup monitoring only available in system-wide mode");

	}

	if (rec->buildid_mmap) {
		if (!perf_can_record_build_id()) {
			pr_err("Failed: no support to record build id in mmap events, update your kernel.\n");
			err = -EINVAL;
			goto out_opts;
		}
		pr_debug("Enabling build id in mmap2 events.\n");
		/* Enable mmap build id synthesizing. */
		symbol_conf.buildid_mmap2 = true;
		/* Enable perf_event_attr::build_id bit. */
		rec->opts.build_id = true;
		/* Disable build id cache. */
		rec->no_buildid = true;
	}

	if (rec->opts.record_cgroup && !perf_can_record_cgroup()) {
		pr_err("Kernel has no cgroup sampling support.\n");
		err = -EINVAL;
		goto out_opts;
	}

	if (rec->opts.kcore)
		rec->opts.text_poke = true;

	if (rec->opts.kcore || record__threads_enabled(rec))
		rec->data.is_dir = true;

	if (record__threads_enabled(rec)) {
		if (rec->opts.affinity != PERF_AFFINITY_SYS) {
			pr_err("--affinity option is mutually exclusive to parallel streaming mode.\n");
			goto out_opts;
		}
		if (record__aio_enabled(rec)) {
			pr_err("Asynchronous streaming mode (--aio) is mutually exclusive to parallel streaming mode.\n");
			goto out_opts;
		}
	}

	if (rec->opts.comp_level != 0) {
		pr_debug("Compression enabled, disabling build id collection at the end of the session.\n");
		rec->no_buildid = true;
	}

	if (rec->opts.record_switch_events &&
	    !perf_can_record_switch_events()) {
		ui__error("kernel does not support recording context switch events\n");
		parse_options_usage(record_usage, record_options, "switch-events", 0);
		err = -EINVAL;
		goto out_opts;
	}

	if (switch_output_setup(rec)) {
		parse_options_usage(record_usage, record_options, "switch-output", 0);
		err = -EINVAL;
		goto out_opts;
	}

	if (rec->switch_output.time) {
		signal(SIGALRM, alarm_sig_handler);
		alarm(rec->switch_output.time);
	}

	if (rec->switch_output.num_files) {
		rec->switch_output.filenames = calloc(rec->switch_output.num_files,
						      sizeof(char *));
		if (!rec->switch_output.filenames) {
			err = -EINVAL;
			goto out_opts;
		}
	}

	if (rec->timestamp_filename && record__threads_enabled(rec)) {
		rec->timestamp_filename = false;
		pr_warning("WARNING: --timestamp-filename option is not available in parallel streaming mode.\n");
	}

	/*
	 * Allow aliases to facilitate the lookup of symbols for address
	 * filters. Refer to auxtrace_parse_filters().
	 */
	symbol_conf.allow_aliases = true;

	symbol__init(NULL);

	err = record__auxtrace_init(rec);
	if (err)
		goto out;

	if (dry_run)
		goto out;

	err = -ENOMEM;

	if (rec->no_buildid_cache || rec->no_buildid) {
		disable_buildid_cache();
	} else if (rec->switch_output.enabled) {
		/*
		 * In 'perf record --switch-output', disable buildid
		 * generation by default to reduce data file switching
		 * overhead. Still generate buildid if they are required
		 * explicitly using
		 *
		 *  perf record --switch-output --no-no-buildid \
		 *              --no-no-buildid-cache
		 *
		 * Following code equals to:
		 *
		 * if ((rec->no_buildid || !rec->no_buildid_set) &&
		 *     (rec->no_buildid_cache || !rec->no_buildid_cache_set))
		 *         disable_buildid_cache();
		 */
		bool disable = true;

		if (rec->no_buildid_set && !rec->no_buildid)
			disable = false;
		if (rec->no_buildid_cache_set && !rec->no_buildid_cache)
			disable = false;
		if (disable) {
			rec->no_buildid = true;
			rec->no_buildid_cache = true;
			disable_buildid_cache();
		}
	}

	if (record.opts.overwrite)
		record.opts.tail_synthesize = true;

	if (rec->evlist->core.nr_entries == 0) {
		bool can_profile_kernel = perf_event_paranoid_check(1);

		err = parse_event(rec->evlist, can_profile_kernel ? "cycles:P" : "cycles:Pu");
		if (err)
			goto out;
	}

	if (rec->opts.target.tid && !rec->opts.no_inherit_set)
		rec->opts.no_inherit = true;

	err = target__validate(&rec->opts.target);
	if (err) {
		target__strerror(&rec->opts.target, err, errbuf, BUFSIZ);
		ui__warning("%s\n", errbuf);
	}

	err = target__parse_uid(&rec->opts.target);
	if (err) {
		int saved_errno = errno;

		target__strerror(&rec->opts.target, err, errbuf, BUFSIZ);
		ui__error("%s", errbuf);

		err = -saved_errno;
		goto out;
	}

	/* Enable ignoring missing threads when -u/-p option is defined. */
	rec->opts.ignore_missing_thread = rec->opts.target.uid != UINT_MAX || rec->opts.target.pid;

	evlist__warn_user_requested_cpus(rec->evlist, rec->opts.target.cpu_list);

	if (callchain_param.enabled && callchain_param.record_mode == CALLCHAIN_FP)
		arch__add_leaf_frame_record_opts(&rec->opts);

	err = -ENOMEM;
	if (evlist__create_maps(rec->evlist, &rec->opts.target) < 0) {
		if (rec->opts.target.pid != NULL) {
			pr_err("Couldn't create thread/CPU maps: %s\n",
				errno == ENOENT ? "No such process" : str_error_r(errno, errbuf, sizeof(errbuf)));
			goto out;
		}
		else
			usage_with_options(record_usage, record_options);
	}

	err = auxtrace_record__options(rec->itr, rec->evlist, &rec->opts);
	if (err)
		goto out;

	/*
	 * We take all buildids when the file contains
	 * AUX area tracing data because we do not decode the
	 * trace because it would take too long.
	 */
	if (rec->opts.full_auxtrace)
		rec->buildid_all = true;

	if (rec->opts.text_poke) {
		err = record__config_text_poke(rec->evlist);
		if (err) {
			pr_err("record__config_text_poke failed, error %d\n", err);
			goto out;
		}
	}

	if (rec->off_cpu) {
		err = record__config_off_cpu(rec);
		if (err) {
			pr_err("record__config_off_cpu failed, error %d\n", err);
			goto out;
		}
	}

	if (record_opts__config(&rec->opts)) {
		err = -EINVAL;
		goto out;
	}

	err = record__config_tracking_events(rec);
	if (err) {
		pr_err("record__config_tracking_events failed, error %d\n", err);
		goto out;
	}

	err = record__init_thread_masks(rec);
	if (err) {
		pr_err("Failed to initialize parallel data streaming masks\n");
		goto out;
	}

	if (rec->opts.nr_cblocks > nr_cblocks_max)
		rec->opts.nr_cblocks = nr_cblocks_max;
	pr_debug("nr_cblocks: %d\n", rec->opts.nr_cblocks);

	pr_debug("affinity: %s\n", affinity_tags[rec->opts.affinity]);
	pr_debug("mmap flush: %d\n", rec->opts.mmap_flush);

	if (rec->opts.comp_level > comp_level_max)
		rec->opts.comp_level = comp_level_max;
	pr_debug("comp level: %d\n", rec->opts.comp_level);

	err = __cmd_record(&record, argc, argv);
out:
	evlist__delete(rec->evlist);
	symbol__exit();
	auxtrace_record__free(rec->itr);
out_opts:
	record__free_thread_masks(rec, rec->nr_threads);
	rec->nr_threads = 0;
	evlist__close_control(rec->opts.ctl_fd, rec->opts.ctl_fd_ack, &rec->opts.ctl_fd_close);
	return err;
}

static void snapshot_sig_handler(int sig __maybe_unused)
{
	struct record *rec = &record;

	hit_auxtrace_snapshot_trigger(rec);

	if (switch_output_signal(rec))
		trigger_hit(&switch_output_trigger);
}

static void alarm_sig_handler(int sig __maybe_unused)
{
	struct record *rec = &record;

	if (switch_output_time(rec))
		trigger_hit(&switch_output_trigger);
}<|MERGE_RESOLUTION|>--- conflicted
+++ resolved
@@ -1355,11 +1355,6 @@
 	struct record_opts *opts = &rec->opts;
 	int rc = 0;
 
-<<<<<<< HEAD
-	evlist__config(evlist, opts, &callchain_param);
-
-=======
->>>>>>> 0c383648
 	evlist__for_each_entry(evlist, pos) {
 try_again:
 		if (evsel__open(pos, pos->core.cpus, pos->core.threads) < 0) {
@@ -1961,12 +1956,7 @@
 
 				if (count.lost) {
 					if (!lost) {
-<<<<<<< HEAD
-						lost = zalloc(sizeof(*lost) +
-							      session->machines.host.id_hdr_size);
-=======
 						lost = zalloc(PERF_SAMPLE_MAX_SIZE);
->>>>>>> 0c383648
 						if (!lost) {
 							pr_debug("Memory allocation failed\n");
 							return;
@@ -1982,12 +1972,7 @@
 		lost_count = perf_bpf_filter__lost_count(evsel);
 		if (lost_count) {
 			if (!lost) {
-<<<<<<< HEAD
-				lost = zalloc(sizeof(*lost) +
-					      session->machines.host.id_hdr_size);
-=======
 				lost = zalloc(PERF_SAMPLE_MAX_SIZE);
->>>>>>> 0c383648
 				if (!lost) {
 					pr_debug("Memory allocation failed\n");
 					return;
@@ -2493,11 +2478,8 @@
 	}
 
 	evlist__uniquify_name(rec->evlist);
-<<<<<<< HEAD
-=======
 
 	evlist__config(rec->evlist, opts, &callchain_param);
->>>>>>> 0c383648
 
 	/* Debug message used by test scripts */
 	pr_debug3("perf record opening and mmapping events\n");
