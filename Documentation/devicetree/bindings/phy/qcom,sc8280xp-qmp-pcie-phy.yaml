# SPDX-License-Identifier: (GPL-2.0 OR BSD-2-Clause)
%YAML 1.2
---
$id: http://devicetree.org/schemas/phy/qcom,sc8280xp-qmp-pcie-phy.yaml#
$schema: http://devicetree.org/meta-schemas/core.yaml#

title: Qualcomm QMP PHY controller (PCIe, SC8280XP)

maintainers:
  - Vinod Koul <vkoul@kernel.org>

description:
  The QMP PHY controller supports physical layer functionality for a number of
  controllers on Qualcomm chipsets, such as, PCIe, UFS, and USB.

properties:
  compatible:
    enum:
      - qcom,sa8775p-qmp-gen4x2-pcie-phy
      - qcom,sa8775p-qmp-gen4x4-pcie-phy
      - qcom,sc8180x-qmp-pcie-phy
      - qcom,sc8280xp-qmp-gen3x1-pcie-phy
      - qcom,sc8280xp-qmp-gen3x2-pcie-phy
      - qcom,sc8280xp-qmp-gen3x4-pcie-phy
      - qcom,sdm845-qhp-pcie-phy
      - qcom,sdm845-qmp-pcie-phy
      - qcom,sdx55-qmp-pcie-phy
      - qcom,sdx65-qmp-gen4x2-pcie-phy
      - qcom,sm8150-qmp-gen3x1-pcie-phy
      - qcom,sm8150-qmp-gen3x2-pcie-phy
      - qcom,sm8250-qmp-gen3x1-pcie-phy
      - qcom,sm8250-qmp-gen3x2-pcie-phy
      - qcom,sm8250-qmp-modem-pcie-phy
      - qcom,sm8350-qmp-gen3x1-pcie-phy
      - qcom,sm8450-qmp-gen3x1-pcie-phy
      - qcom,sm8450-qmp-gen4x2-pcie-phy
      - qcom,sm8550-qmp-gen3x2-pcie-phy
      - qcom,sm8550-qmp-gen4x2-pcie-phy
      - qcom,sm8650-qmp-gen3x2-pcie-phy
      - qcom,sm8650-qmp-gen4x2-pcie-phy
      - qcom,x1e80100-qmp-gen3x2-pcie-phy
      - qcom,x1e80100-qmp-gen4x2-pcie-phy
      - qcom,x1e80100-qmp-gen4x4-pcie-phy
      - qcom,x1e80100-qmp-gen4x8-pcie-phy

  reg:
    minItems: 1
    maxItems: 2

  clocks:
    minItems: 5
    maxItems: 7

  clock-names:
    minItems: 5
    items:
      - const: aux
      - const: cfg_ahb
      - const: ref
      - enum: [rchng, refgen]
      - const: pipe
      - const: pipediv2
      - const: phy_aux

  power-domains:
    maxItems: 1

  resets:
    minItems: 1
    maxItems: 2

  reset-names:
    minItems: 1
    items:
      - const: phy
      - const: phy_nocsr

  vdda-phy-supply: true

  vdda-pll-supply: true

  vdda-qref-supply: true

  qcom,4ln-config-sel:
    description: PCIe 4-lane configuration
    $ref: /schemas/types.yaml#/definitions/phandle-array
    items:
      - items:
          - description: phandle of TCSR syscon
          - description: offset of PCIe 4-lane configuration register
          - description: offset of configuration bit for this PHY

  "#clock-cells": true

  clock-output-names:
    maxItems: 1

  "#phy-cells":
    const: 0

required:
  - compatible
  - reg
  - clocks
  - clock-names
  - resets
  - reset-names
  - vdda-phy-supply
  - vdda-pll-supply
  - "#clock-cells"
  - clock-output-names
  - "#phy-cells"

additionalProperties: false

allOf:
  - if:
      properties:
        compatible:
          contains:
            enum:
              - qcom,sc8280xp-qmp-gen3x4-pcie-phy
              - qcom,x1e80100-qmp-gen4x4-pcie-phy
    then:
      properties:
        reg:
          items:
            - description: port a
            - description: port b
      required:
        - qcom,4ln-config-sel
    else:
      properties:
        reg:
          maxItems: 1

  - if:
      properties:
        compatible:
          contains:
            enum:
              - qcom,sc8180x-qmp-pcie-phy
              - qcom,sdm845-qhp-pcie-phy
              - qcom,sdm845-qmp-pcie-phy
              - qcom,sdx55-qmp-pcie-phy
              - qcom,sm8150-qmp-gen3x1-pcie-phy
              - qcom,sm8150-qmp-gen3x2-pcie-phy
              - qcom,sm8250-qmp-gen3x1-pcie-phy
              - qcom,sm8250-qmp-gen3x2-pcie-phy
              - qcom,sm8250-qmp-modem-pcie-phy
              - qcom,sm8350-qmp-gen3x1-pcie-phy
              - qcom,sm8450-qmp-gen3x1-pcie-phy
              - qcom,sm8450-qmp-gen3x2-pcie-phy
              - qcom,sm8550-qmp-gen3x2-pcie-phy
              - qcom,sm8550-qmp-gen4x2-pcie-phy
              - qcom,sm8650-qmp-gen3x2-pcie-phy
              - qcom,sm8650-qmp-gen4x2-pcie-phy
    then:
      properties:
        clocks:
          maxItems: 5
        clock-names:
          maxItems: 5

  - if:
      properties:
        compatible:
          contains:
            enum:
              - qcom,sc8280xp-qmp-gen3x1-pcie-phy
              - qcom,sc8280xp-qmp-gen3x2-pcie-phy
              - qcom,sc8280xp-qmp-gen3x4-pcie-phy
              - qcom,x1e80100-qmp-gen3x2-pcie-phy
              - qcom,x1e80100-qmp-gen4x2-pcie-phy
              - qcom,x1e80100-qmp-gen4x4-pcie-phy
              - qcom,x1e80100-qmp-gen4x8-pcie-phy
    then:
      properties:
        clocks:
          minItems: 6
        clock-names:
          minItems: 6

  - if:
      properties:
        compatible:
          contains:
            enum:
              - qcom,sa8775p-qmp-gen4x2-pcie-phy
              - qcom,sa8775p-qmp-gen4x4-pcie-phy
    then:
      properties:
        clocks:
          minItems: 7
        clock-names:
          minItems: 7

  - if:
      properties:
        compatible:
          contains:
            enum:
              - qcom,sm8550-qmp-gen4x2-pcie-phy
              - qcom,sm8650-qmp-gen4x2-pcie-phy
              - qcom,x1e80100-qmp-gen4x2-pcie-phy
<<<<<<< HEAD
              - qcom,x1e80100-qmp-gen4x4-pcie-phy
=======
              - qcom,x1e80100-qmp-gen4x8-pcie-phy
>>>>>>> 32f4a76b
    then:
      properties:
        resets:
          minItems: 2
        reset-names:
          minItems: 2
    else:
      properties:
        resets:
          maxItems: 1
        reset-names:
          maxItems: 1

  - if:
      properties:
        compatible:
          contains:
            enum:
              - qcom,sm8450-qmp-gen4x2-pcie-phy
              - qcom,sm8550-qmp-gen4x2-pcie-phy
              - qcom,sm8650-qmp-gen4x2-pcie-phy
    then:
      properties:
        "#clock-cells":
          const: 1
    else:
      properties:
        "#clock-cells":
          const: 0

examples:
  - |
    #include <dt-bindings/clock/qcom,gcc-sc8280xp.h>

    pcie2b_phy: phy@1c18000 {
      compatible = "qcom,sc8280xp-qmp-gen3x2-pcie-phy";
      reg = <0x01c18000 0x2000>;

      clocks = <&gcc GCC_PCIE_2B_AUX_CLK>,
               <&gcc GCC_PCIE_2B_CFG_AHB_CLK>,
               <&gcc GCC_PCIE_2A2B_CLKREF_CLK>,
               <&gcc GCC_PCIE2B_PHY_RCHNG_CLK>,
               <&gcc GCC_PCIE_2B_PIPE_CLK>,
               <&gcc GCC_PCIE_2B_PIPEDIV2_CLK>;
      clock-names = "aux", "cfg_ahb", "ref", "rchng",
                    "pipe", "pipediv2";

      power-domains = <&gcc PCIE_2B_GDSC>;

      resets = <&gcc GCC_PCIE_2B_PHY_BCR>;
      reset-names = "phy";

      vdda-phy-supply = <&vreg_l6d>;
      vdda-pll-supply = <&vreg_l4d>;

      #clock-cells = <0>;
      clock-output-names = "pcie_2b_pipe_clk";

      #phy-cells = <0>;
    };

    pcie2a_phy: phy@1c24000 {
      compatible = "qcom,sc8280xp-qmp-gen3x4-pcie-phy";
      reg = <0x01c24000 0x2000>, <0x01c26000 0x2000>;

      clocks = <&gcc GCC_PCIE_2A_AUX_CLK>,
               <&gcc GCC_PCIE_2A_CFG_AHB_CLK>,
               <&gcc GCC_PCIE_2A2B_CLKREF_CLK>,
               <&gcc GCC_PCIE2A_PHY_RCHNG_CLK>,
               <&gcc GCC_PCIE_2A_PIPE_CLK>,
               <&gcc GCC_PCIE_2A_PIPEDIV2_CLK>;
      clock-names = "aux", "cfg_ahb", "ref", "rchng",
                    "pipe", "pipediv2";

      power-domains = <&gcc PCIE_2A_GDSC>;

      resets = <&gcc GCC_PCIE_2A_PHY_BCR>;
      reset-names = "phy";

      vdda-phy-supply = <&vreg_l6d>;
      vdda-pll-supply = <&vreg_l4d>;

      qcom,4ln-config-sel = <&tcsr 0xa044 0>;

      #clock-cells = <0>;
      clock-output-names = "pcie_2a_pipe_clk";

      #phy-cells = <0>;
    };<|MERGE_RESOLUTION|>--- conflicted
+++ resolved
@@ -203,11 +203,8 @@
               - qcom,sm8550-qmp-gen4x2-pcie-phy
               - qcom,sm8650-qmp-gen4x2-pcie-phy
               - qcom,x1e80100-qmp-gen4x2-pcie-phy
-<<<<<<< HEAD
               - qcom,x1e80100-qmp-gen4x4-pcie-phy
-=======
               - qcom,x1e80100-qmp-gen4x8-pcie-phy
->>>>>>> 32f4a76b
     then:
       properties:
         resets:
