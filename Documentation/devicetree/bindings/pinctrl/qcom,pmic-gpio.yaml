--- conflicted
+++ resolved
@@ -56,10 +56,7 @@
           - qcom,pma8084-gpio
           - qcom,pmc8180-gpio
           - qcom,pmc8180c-gpio
-<<<<<<< HEAD
-=======
           - qcom,pmd8028-gpio
->>>>>>> 0c383648
           - qcom,pmi632-gpio
           - qcom,pmi8950-gpio
           - qcom,pmi8994-gpio
@@ -77,10 +74,7 @@
           - qcom,pmx55-gpio
           - qcom,pmx65-gpio
           - qcom,pmx75-gpio
-<<<<<<< HEAD
-=======
           - qcom,pmxr2230-gpio
->>>>>>> 0c383648
 
       - enum:
           - qcom,spmi-gpio
@@ -496,10 +490,7 @@
                                             and gpio11)
                  - gpio1-gpio16 for pmx65
                  - gpio1-gpio16 for pmx75
-<<<<<<< HEAD
-=======
                  - gpio1-gpio12 for pmxr2230
->>>>>>> 0c383648
 
         items:
           pattern: "^gpio([0-9]+)$"
